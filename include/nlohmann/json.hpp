/*
    __ _____ _____ _____
 __|  |   __|     |   | |  JSON for Modern C++
|  |  |__   |  |  | | | |  version 3.8.0
|_____|_____|_____|_|___|  https://github.com/nlohmann/json

Licensed under the MIT License <http://opensource.org/licenses/MIT>.
SPDX-License-Identifier: MIT
Copyright (c) 2013-2019 Niels Lohmann <http://nlohmann.me>.

Permission is hereby  granted, free of charge, to any  person obtaining a copy
of this software and associated  documentation files (the "Software"), to deal
in the Software  without restriction, including without  limitation the rights
to  use, copy,  modify, merge,  publish, distribute,  sublicense, and/or  sell
copies  of  the Software,  and  to  permit persons  to  whom  the Software  is
furnished to do so, subject to the following conditions:

The above copyright notice and this permission notice shall be included in all
copies or substantial portions of the Software.

THE SOFTWARE  IS PROVIDED "AS  IS", WITHOUT WARRANTY  OF ANY KIND,  EXPRESS OR
IMPLIED,  INCLUDING BUT  NOT  LIMITED TO  THE  WARRANTIES OF  MERCHANTABILITY,
FITNESS FOR  A PARTICULAR PURPOSE AND  NONINFRINGEMENT. IN NO EVENT  SHALL THE
AUTHORS  OR COPYRIGHT  HOLDERS  BE  LIABLE FOR  ANY  CLAIM,  DAMAGES OR  OTHER
LIABILITY, WHETHER IN AN ACTION OF  CONTRACT, TORT OR OTHERWISE, ARISING FROM,
OUT OF OR IN CONNECTION WITH THE SOFTWARE  OR THE USE OR OTHER DEALINGS IN THE
SOFTWARE.
*/

#ifndef INCLUDE_NLOHMANN_JSON_HPP_
#define INCLUDE_NLOHMANN_JSON_HPP_

#define NLOHMANN_JSON_VERSION_MAJOR 3
#define NLOHMANN_JSON_VERSION_MINOR 8
#define NLOHMANN_JSON_VERSION_PATCH 0

#include <algorithm> // all_of, find, for_each
#include <cassert> // assert
#include <cstddef> // nullptr_t, ptrdiff_t, size_t
#include <functional> // hash, less
#include <initializer_list> // initializer_list
#include <iosfwd> // istream, ostream
#include <iterator> // random_access_iterator_tag
#include <memory> // unique_ptr
#include <numeric> // accumulate
#include <string> // string, stoi, to_string
#include <utility> // declval, forward, move, pair, swap
#include <vector> // vector

#include <nlohmann/adl_serializer.hpp>
#include <nlohmann/byte_container_with_subtype.hpp>
#include <nlohmann/detail/boolean_operators.hpp>
#include <nlohmann/detail/conversions/from_json.hpp>
#include <nlohmann/detail/conversions/to_json.hpp>
#include <nlohmann/detail/exceptions.hpp>
#include <nlohmann/detail/input/binary_reader.hpp>
#include <nlohmann/detail/input/input_adapters.hpp>
#include <nlohmann/detail/input/lexer.hpp>
#include <nlohmann/detail/input/parser.hpp>
#include <nlohmann/detail/iterators/internal_iterator.hpp>
#include <nlohmann/detail/iterators/iter_impl.hpp>
#include <nlohmann/detail/iterators/iteration_proxy.hpp>
#include <nlohmann/detail/iterators/json_reverse_iterator.hpp>
#include <nlohmann/detail/iterators/primitive_iterator.hpp>
#include <nlohmann/detail/json_pointer.hpp>
#include <nlohmann/detail/json_ref.hpp>
#include <nlohmann/detail/macro_scope.hpp>
#include <nlohmann/detail/meta/cpp_future.hpp>
#include <nlohmann/detail/meta/type_traits.hpp>
#include <nlohmann/detail/output/binary_writer.hpp>
#include <nlohmann/detail/output/output_adapters.hpp>
#include <nlohmann/detail/output/serializer.hpp>
#include <nlohmann/detail/value_t.hpp>
#include <nlohmann/json_fwd.hpp>

/*!
@brief namespace for Niels Lohmann
@see https://github.com/nlohmann
@since version 1.0.0
*/
namespace nlohmann
{

/*!
@brief a class to store JSON values

@tparam ObjectType type for JSON objects (`std::map` by default; will be used
in @ref object_t)
@tparam ArrayType type for JSON arrays (`std::vector` by default; will be used
in @ref array_t)
@tparam StringType type for JSON strings and object keys (`std::string` by
default; will be used in @ref string_t)
@tparam BooleanType type for JSON booleans (`bool` by default; will be used
in @ref boolean_t)
@tparam NumberIntegerType type for JSON integer numbers (`int64_t` by
default; will be used in @ref number_integer_t)
@tparam NumberUnsignedType type for JSON unsigned integer numbers (@c
`uint64_t` by default; will be used in @ref number_unsigned_t)
@tparam NumberFloatType type for JSON floating-point numbers (`double` by
default; will be used in @ref number_float_t)
@tparam BinaryType type for packed binary data for compatibility with binary
serialization formats (`std::vector<std::uint8_t>` by default; will be used in
@ref binary_t)
@tparam AllocatorType type of the allocator to use (`std::allocator` by
default)
@tparam JSONSerializer the serializer to resolve internal calls to `to_json()`
and `from_json()` (@ref adl_serializer by default)

@requirement The class satisfies the following concept requirements:
- Basic
 - [DefaultConstructible](https://en.cppreference.com/w/cpp/named_req/DefaultConstructible):
   JSON values can be default constructed. The result will be a JSON null
   value.
 - [MoveConstructible](https://en.cppreference.com/w/cpp/named_req/MoveConstructible):
   A JSON value can be constructed from an rvalue argument.
 - [CopyConstructible](https://en.cppreference.com/w/cpp/named_req/CopyConstructible):
   A JSON value can be copy-constructed from an lvalue expression.
 - [MoveAssignable](https://en.cppreference.com/w/cpp/named_req/MoveAssignable):
   A JSON value van be assigned from an rvalue argument.
 - [CopyAssignable](https://en.cppreference.com/w/cpp/named_req/CopyAssignable):
   A JSON value can be copy-assigned from an lvalue expression.
 - [Destructible](https://en.cppreference.com/w/cpp/named_req/Destructible):
   JSON values can be destructed.
- Layout
 - [StandardLayoutType](https://en.cppreference.com/w/cpp/named_req/StandardLayoutType):
   JSON values have
   [standard layout](https://en.cppreference.com/w/cpp/language/data_members#Standard_layout):
   All non-static data members are private and standard layout types, the
   class has no virtual functions or (virtual) base classes.
- Library-wide
 - [EqualityComparable](https://en.cppreference.com/w/cpp/named_req/EqualityComparable):
   JSON values can be compared with `==`, see @ref
   operator==(const_reference,const_reference).
 - [LessThanComparable](https://en.cppreference.com/w/cpp/named_req/LessThanComparable):
   JSON values can be compared with `<`, see @ref
   operator<(const_reference,const_reference).
 - [Swappable](https://en.cppreference.com/w/cpp/named_req/Swappable):
   Any JSON lvalue or rvalue of can be swapped with any lvalue or rvalue of
   other compatible types, using unqualified function call @ref swap().
 - [NullablePointer](https://en.cppreference.com/w/cpp/named_req/NullablePointer):
   JSON values can be compared against `std::nullptr_t` objects which are used
   to model the `null` value.
- Container
 - [Container](https://en.cppreference.com/w/cpp/named_req/Container):
   JSON values can be used like STL containers and provide iterator access.
 - [ReversibleContainer](https://en.cppreference.com/w/cpp/named_req/ReversibleContainer);
   JSON values can be used like STL containers and provide reverse iterator
   access.

@invariant The member variables @a m_value and @a m_type have the following
relationship:
- If `m_type == value_t::object`, then `m_value.object != nullptr`.
- If `m_type == value_t::array`, then `m_value.array != nullptr`.
- If `m_type == value_t::string`, then `m_value.string != nullptr`.
The invariants are checked by member function assert_invariant().

@internal
@note ObjectType trick from https://stackoverflow.com/a/9860911
@endinternal

@see [RFC 7159: The JavaScript Object Notation (JSON) Data Interchange
Format](http://rfc7159.net/rfc7159)

@since version 1.0.0

@nosubgrouping
*/
NLOHMANN_BASIC_JSON_TPL_DECLARATION
class basic_json
{
  private:
    template<detail::value_t> friend struct detail::external_constructor;
    friend ::nlohmann::json_pointer<basic_json>;

    template<typename BasicJsonType, typename InputType>
    friend class ::nlohmann::detail::parser;
    friend ::nlohmann::detail::serializer<basic_json>;
    template<typename BasicJsonType>
    friend class ::nlohmann::detail::iter_impl;
    template<typename BasicJsonType, typename CharType>
    friend class ::nlohmann::detail::binary_writer;
    template<typename BasicJsonType, typename InputType, typename SAX>
    friend class ::nlohmann::detail::binary_reader;
    template<typename BasicJsonType>
    friend class ::nlohmann::detail::json_sax_dom_parser;
    template<typename BasicJsonType>
    friend class ::nlohmann::detail::json_sax_dom_callback_parser;

    /// workaround type for MSVC
    using basic_json_t = NLOHMANN_BASIC_JSON_TPL;

    // convenience aliases for types residing in namespace detail;
    using lexer = ::nlohmann::detail::lexer_base<basic_json>;

    template<typename InputAdapterType>
    static ::nlohmann::detail::parser<basic_json, InputAdapterType> parser(
        InputAdapterType adapter,
        detail::parser_callback_t<basic_json>cb = nullptr,
        const bool allow_exceptions = true,
        const bool ignore_comments = false
    )
    {
        return ::nlohmann::detail::parser<basic_json, InputAdapterType>(std::move(adapter),
                std::move(cb), allow_exceptions, ignore_comments);
    }

    using primitive_iterator_t = ::nlohmann::detail::primitive_iterator_t;
    template<typename BasicJsonType>
    using internal_iterator = ::nlohmann::detail::internal_iterator<BasicJsonType>;
    template<typename BasicJsonType>
    using iter_impl = ::nlohmann::detail::iter_impl<BasicJsonType>;
    template<typename Iterator>
    using iteration_proxy = ::nlohmann::detail::iteration_proxy<Iterator>;
    template<typename Base> using json_reverse_iterator = ::nlohmann::detail::json_reverse_iterator<Base>;

    template<typename CharType>
    using output_adapter_t = ::nlohmann::detail::output_adapter_t<CharType>;

    template<typename InputType>
    using binary_reader = ::nlohmann::detail::binary_reader<basic_json, InputType>;
    template<typename CharType> using binary_writer = ::nlohmann::detail::binary_writer<basic_json, CharType>;

    using serializer = ::nlohmann::detail::serializer<basic_json>;

  public:
    using value_t = detail::value_t;
    /// JSON Pointer, see @ref nlohmann::json_pointer
    using json_pointer = ::nlohmann::json_pointer<basic_json>;
    template<typename T, typename SFINAE>
    using json_serializer = JSONSerializer<T, SFINAE>;
    /// how to treat decoding errors
    using error_handler_t = detail::error_handler_t;
    /// helper type for initializer lists of basic_json values
    using initializer_list_t = std::initializer_list<detail::json_ref<basic_json>>;

    using input_format_t = detail::input_format_t;
    /// SAX interface type, see @ref nlohmann::json_sax
    using json_sax_t = json_sax<basic_json>;

    ////////////////
    // exceptions //
    ////////////////

    /// @name exceptions
    /// Classes to implement user-defined exceptions.
    /// @{

    /// @copydoc detail::exception
    using exception = detail::exception;
    /// @copydoc detail::parse_error
    using parse_error = detail::parse_error;
    /// @copydoc detail::invalid_iterator
    using invalid_iterator = detail::invalid_iterator;
    /// @copydoc detail::type_error
    using type_error = detail::type_error;
    /// @copydoc detail::out_of_range
    using out_of_range = detail::out_of_range;
    /// @copydoc detail::other_error
    using other_error = detail::other_error;

    /// @}


    /////////////////////
    // container types //
    /////////////////////

    /// @name container types
    /// The canonic container types to use @ref basic_json like any other STL
    /// container.
    /// @{

    /// the type of elements in a basic_json container
    using value_type = basic_json;

    /// the type of an element reference
    using reference = value_type&;
    /// the type of an element const reference
    using const_reference = const value_type&;

    /// a type to represent differences between iterators
    using difference_type = std::ptrdiff_t;
    /// a type to represent container sizes
    using size_type = std::size_t;

    /// the allocator type
    using allocator_type = AllocatorType<basic_json>;

    /// the type of an element pointer
    using pointer = typename std::allocator_traits<allocator_type>::pointer;
    /// the type of an element const pointer
    using const_pointer = typename std::allocator_traits<allocator_type>::const_pointer;

    /// an iterator for a basic_json container
    using iterator = iter_impl<basic_json>;
    /// a const iterator for a basic_json container
    using const_iterator = iter_impl<const basic_json>;
    /// a reverse iterator for a basic_json container
    using reverse_iterator = json_reverse_iterator<typename basic_json::iterator>;
    /// a const reverse iterator for a basic_json container
    using const_reverse_iterator = json_reverse_iterator<typename basic_json::const_iterator>;

    /// @}


    /*!
    @brief returns the allocator associated with the container
    */
    static allocator_type get_allocator()
    {
        return allocator_type();
    }

    /*!
    @brief returns version information on the library

    This function returns a JSON object with information about the library,
    including the version number and information on the platform and compiler.

    @return JSON object holding version information
    key         | description
    ----------- | ---------------
    `compiler`  | Information on the used compiler. It is an object with the following keys: `c++` (the used C++ standard), `family` (the compiler family; possible values are `clang`, `icc`, `gcc`, `ilecpp`, `msvc`, `pgcpp`, `sunpro`, and `unknown`), and `version` (the compiler version).
    `copyright` | The copyright line for the library as string.
    `name`      | The name of the library as string.
    `platform`  | The used platform as string. Possible values are `win32`, `linux`, `apple`, `unix`, and `unknown`.
    `url`       | The URL of the project as string.
    `version`   | The version of the library. It is an object with the following keys: `major`, `minor`, and `patch` as defined by [Semantic Versioning](http://semver.org), and `string` (the version string).

    @liveexample{The following code shows an example output of the `meta()`
    function.,meta}

    @exceptionsafety Strong guarantee: if an exception is thrown, there are no
    changes to any JSON value.

    @complexity Constant.

    @since 2.1.0
    */
    JSON_HEDLEY_WARN_UNUSED_RESULT
    static basic_json meta()
    {
        basic_json result;

        result["copyright"] = "(C) 2013-2017 Niels Lohmann";
        result["name"] = "JSON for Modern C++";
        result["url"] = "https://github.com/nlohmann/json";
        result["version"]["string"] =
            std::to_string(NLOHMANN_JSON_VERSION_MAJOR) + "." +
            std::to_string(NLOHMANN_JSON_VERSION_MINOR) + "." +
            std::to_string(NLOHMANN_JSON_VERSION_PATCH);
        result["version"]["major"] = NLOHMANN_JSON_VERSION_MAJOR;
        result["version"]["minor"] = NLOHMANN_JSON_VERSION_MINOR;
        result["version"]["patch"] = NLOHMANN_JSON_VERSION_PATCH;

#ifdef _WIN32
        result["platform"] = "win32";
#elif defined __linux__
        result["platform"] = "linux";
#elif defined __APPLE__
        result["platform"] = "apple";
#elif defined __unix__
        result["platform"] = "unix";
#else
        result["platform"] = "unknown";
#endif

#if defined(__ICC) || defined(__INTEL_COMPILER)
        result["compiler"] = {{"family", "icc"}, {"version", __INTEL_COMPILER}};
#elif defined(__clang__)
        result["compiler"] = {{"family", "clang"}, {"version", __clang_version__}};
#elif defined(__GNUC__) || defined(__GNUG__)
        result["compiler"] = {{"family", "gcc"}, {"version", std::to_string(__GNUC__) + "." + std::to_string(__GNUC_MINOR__) + "." + std::to_string(__GNUC_PATCHLEVEL__)}};
#elif defined(__HP_cc) || defined(__HP_aCC)
        result["compiler"] = "hp"
#elif defined(__IBMCPP__)
        result["compiler"] = {{"family", "ilecpp"}, {"version", __IBMCPP__}};
#elif defined(_MSC_VER)
        result["compiler"] = {{"family", "msvc"}, {"version", _MSC_VER}};
#elif defined(__PGI)
        result["compiler"] = {{"family", "pgcpp"}, {"version", __PGI}};
#elif defined(__SUNPRO_CC)
        result["compiler"] = {{"family", "sunpro"}, {"version", __SUNPRO_CC}};
#else
        result["compiler"] = {{"family", "unknown"}, {"version", "unknown"}};
#endif

#ifdef __cplusplus
        result["compiler"]["c++"] = std::to_string(__cplusplus);
#else
        result["compiler"]["c++"] = "unknown";
#endif
        return result;
    }


    ///////////////////////////
    // JSON value data types //
    ///////////////////////////

    /// @name JSON value data types
    /// The data types to store a JSON value. These types are derived from
    /// the template arguments passed to class @ref basic_json.
    /// @{

#if defined(JSON_HAS_CPP_14)
    // Use transparent comparator if possible, combined with perfect forwarding
    // on find() and count() calls prevents unnecessary string construction.
    using object_comparator_t = std::less<>;
#else
    using object_comparator_t = std::less<StringType>;
#endif

    /*!
    @brief a type for an object

    [RFC 7159](http://rfc7159.net/rfc7159) describes JSON objects as follows:
    > An object is an unordered collection of zero or more name/value pairs,
    > where a name is a string and a value is a string, number, boolean, null,
    > object, or array.

    To store objects in C++, a type is defined by the template parameters
    described below.

    @tparam ObjectType  the container to store objects (e.g., `std::map` or
    `std::unordered_map`)
    @tparam StringType the type of the keys or names (e.g., `std::string`).
    The comparison function `std::less<StringType>` is used to order elements
    inside the container.
    @tparam AllocatorType the allocator to use for objects (e.g.,
    `std::allocator`)

    #### Default type

    With the default values for @a ObjectType (`std::map`), @a StringType
    (`std::string`), and @a AllocatorType (`std::allocator`), the default
    value for @a object_t is:

    @code {.cpp}
    std::map<
      std::string, // key_type
      basic_json, // value_type
      std::less<std::string>, // key_compare
      std::allocator<std::pair<const std::string, basic_json>> // allocator_type
    >
    @endcode

    #### Behavior

    The choice of @a object_t influences the behavior of the JSON class. With
    the default type, objects have the following behavior:

    - When all names are unique, objects will be interoperable in the sense
      that all software implementations receiving that object will agree on
      the name-value mappings.
    - When the names within an object are not unique, it is unspecified which
      one of the values for a given key will be chosen. For instance,
      `{"key": 2, "key": 1}` could be equal to either `{"key": 1}` or
      `{"key": 2}`.
    - Internally, name/value pairs are stored in lexicographical order of the
      names. Objects will also be serialized (see @ref dump) in this order.
      For instance, `{"b": 1, "a": 2}` and `{"a": 2, "b": 1}` will be stored
      and serialized as `{"a": 2, "b": 1}`.
    - When comparing objects, the order of the name/value pairs is irrelevant.
      This makes objects interoperable in the sense that they will not be
      affected by these differences. For instance, `{"b": 1, "a": 2}` and
      `{"a": 2, "b": 1}` will be treated as equal.

    #### Limits

    [RFC 7159](http://rfc7159.net/rfc7159) specifies:
    > An implementation may set limits on the maximum depth of nesting.

    In this class, the object's limit of nesting is not explicitly constrained.
    However, a maximum depth of nesting may be introduced by the compiler or
    runtime environment. A theoretical limit can be queried by calling the
    @ref max_size function of a JSON object.

    #### Storage

    Objects are stored as pointers in a @ref basic_json type. That is, for any
    access to object values, a pointer of type `object_t*` must be
    dereferenced.

    @sa @ref array_t -- type for an array value

    @since version 1.0.0

    @note The order name/value pairs are added to the object is *not*
    preserved by the library. Therefore, iterating an object may return
    name/value pairs in a different order than they were originally stored. In
    fact, keys will be traversed in alphabetical order as `std::map` with
    `std::less` is used by default. Please note this behavior conforms to [RFC
    7159](http://rfc7159.net/rfc7159), because any order implements the
    specified "unordered" nature of JSON objects.
    */
    using object_t = ObjectType<StringType,
          basic_json,
          object_comparator_t,
          AllocatorType<std::pair<const StringType,
          basic_json>>>;

    /*!
    @brief a type for an array

    [RFC 7159](http://rfc7159.net/rfc7159) describes JSON arrays as follows:
    > An array is an ordered sequence of zero or more values.

    To store objects in C++, a type is defined by the template parameters
    explained below.

    @tparam ArrayType  container type to store arrays (e.g., `std::vector` or
    `std::list`)
    @tparam AllocatorType allocator to use for arrays (e.g., `std::allocator`)

    #### Default type

    With the default values for @a ArrayType (`std::vector`) and @a
    AllocatorType (`std::allocator`), the default value for @a array_t is:

    @code {.cpp}
    std::vector<
      basic_json, // value_type
      std::allocator<basic_json> // allocator_type
    >
    @endcode

    #### Limits

    [RFC 7159](http://rfc7159.net/rfc7159) specifies:
    > An implementation may set limits on the maximum depth of nesting.

    In this class, the array's limit of nesting is not explicitly constrained.
    However, a maximum depth of nesting may be introduced by the compiler or
    runtime environment. A theoretical limit can be queried by calling the
    @ref max_size function of a JSON array.

    #### Storage

    Arrays are stored as pointers in a @ref basic_json type. That is, for any
    access to array values, a pointer of type `array_t*` must be dereferenced.

    @sa @ref object_t -- type for an object value

    @since version 1.0.0
    */
    using array_t = ArrayType<basic_json, AllocatorType<basic_json>>;

    /*!
    @brief a type for a string

    [RFC 7159](http://rfc7159.net/rfc7159) describes JSON strings as follows:
    > A string is a sequence of zero or more Unicode characters.

    To store objects in C++, a type is defined by the template parameter
    described below. Unicode values are split by the JSON class into
    byte-sized characters during deserialization.

    @tparam StringType  the container to store strings (e.g., `std::string`).
    Note this container is used for keys/names in objects, see @ref object_t.

    #### Default type

    With the default values for @a StringType (`std::string`), the default
    value for @a string_t is:

    @code {.cpp}
    std::string
    @endcode

    #### Encoding

    Strings are stored in UTF-8 encoding. Therefore, functions like
    `std::string::size()` or `std::string::length()` return the number of
    bytes in the string rather than the number of characters or glyphs.

    #### String comparison

    [RFC 7159](http://rfc7159.net/rfc7159) states:
    > Software implementations are typically required to test names of object
    > members for equality. Implementations that transform the textual
    > representation into sequences of Unicode code units and then perform the
    > comparison numerically, code unit by code unit, are interoperable in the
    > sense that implementations will agree in all cases on equality or
    > inequality of two strings. For example, implementations that compare
    > strings with escaped characters unconverted may incorrectly find that
    > `"a\\b"` and `"a\u005Cb"` are not equal.

    This implementation is interoperable as it does compare strings code unit
    by code unit.

    #### Storage

    String values are stored as pointers in a @ref basic_json type. That is,
    for any access to string values, a pointer of type `string_t*` must be
    dereferenced.

    @since version 1.0.0
    */
    using string_t = StringType;

    /*!
    @brief a type for a boolean

    [RFC 7159](http://rfc7159.net/rfc7159) implicitly describes a boolean as a
    type which differentiates the two literals `true` and `false`.

    To store objects in C++, a type is defined by the template parameter @a
    BooleanType which chooses the type to use.

    #### Default type

    With the default values for @a BooleanType (`bool`), the default value for
    @a boolean_t is:

    @code {.cpp}
    bool
    @endcode

    #### Storage

    Boolean values are stored directly inside a @ref basic_json type.

    @since version 1.0.0
    */
    using boolean_t = BooleanType;

    /*!
    @brief a type for a number (integer)

    [RFC 7159](http://rfc7159.net/rfc7159) describes numbers as follows:
    > The representation of numbers is similar to that used in most
    > programming languages. A number is represented in base 10 using decimal
    > digits. It contains an integer component that may be prefixed with an
    > optional minus sign, which may be followed by a fraction part and/or an
    > exponent part. Leading zeros are not allowed. (...) Numeric values that
    > cannot be represented in the grammar below (such as Infinity and NaN)
    > are not permitted.

    This description includes both integer and floating-point numbers.
    However, C++ allows more precise storage if it is known whether the number
    is a signed integer, an unsigned integer or a floating-point number.
    Therefore, three different types, @ref number_integer_t, @ref
    number_unsigned_t and @ref number_float_t are used.

    To store integer numbers in C++, a type is defined by the template
    parameter @a NumberIntegerType which chooses the type to use.

    #### Default type

    With the default values for @a NumberIntegerType (`int64_t`), the default
    value for @a number_integer_t is:

    @code {.cpp}
    int64_t
    @endcode

    #### Default behavior

    - The restrictions about leading zeros is not enforced in C++. Instead,
      leading zeros in integer literals lead to an interpretation as octal
      number. Internally, the value will be stored as decimal number. For
      instance, the C++ integer literal `010` will be serialized to `8`.
      During deserialization, leading zeros yield an error.
    - Not-a-number (NaN) values will be serialized to `null`.

    #### Limits

    [RFC 7159](http://rfc7159.net/rfc7159) specifies:
    > An implementation may set limits on the range and precision of numbers.

    When the default type is used, the maximal integer number that can be
    stored is `9223372036854775807` (INT64_MAX) and the minimal integer number
    that can be stored is `-9223372036854775808` (INT64_MIN). Integer numbers
    that are out of range will yield over/underflow when used in a
    constructor. During deserialization, too large or small integer numbers
    will be automatically be stored as @ref number_unsigned_t or @ref
    number_float_t.

    [RFC 7159](http://rfc7159.net/rfc7159) further states:
    > Note that when such software is used, numbers that are integers and are
    > in the range \f$[-2^{53}+1, 2^{53}-1]\f$ are interoperable in the sense
    > that implementations will agree exactly on their numeric values.

    As this range is a subrange of the exactly supported range [INT64_MIN,
    INT64_MAX], this class's integer type is interoperable.

    #### Storage

    Integer number values are stored directly inside a @ref basic_json type.

    @sa @ref number_float_t -- type for number values (floating-point)

    @sa @ref number_unsigned_t -- type for number values (unsigned integer)

    @since version 1.0.0
    */
    using number_integer_t = NumberIntegerType;

    /*!
    @brief a type for a number (unsigned)

    [RFC 7159](http://rfc7159.net/rfc7159) describes numbers as follows:
    > The representation of numbers is similar to that used in most
    > programming languages. A number is represented in base 10 using decimal
    > digits. It contains an integer component that may be prefixed with an
    > optional minus sign, which may be followed by a fraction part and/or an
    > exponent part. Leading zeros are not allowed. (...) Numeric values that
    > cannot be represented in the grammar below (such as Infinity and NaN)
    > are not permitted.

    This description includes both integer and floating-point numbers.
    However, C++ allows more precise storage if it is known whether the number
    is a signed integer, an unsigned integer or a floating-point number.
    Therefore, three different types, @ref number_integer_t, @ref
    number_unsigned_t and @ref number_float_t are used.

    To store unsigned integer numbers in C++, a type is defined by the
    template parameter @a NumberUnsignedType which chooses the type to use.

    #### Default type

    With the default values for @a NumberUnsignedType (`uint64_t`), the
    default value for @a number_unsigned_t is:

    @code {.cpp}
    uint64_t
    @endcode

    #### Default behavior

    - The restrictions about leading zeros is not enforced in C++. Instead,
      leading zeros in integer literals lead to an interpretation as octal
      number. Internally, the value will be stored as decimal number. For
      instance, the C++ integer literal `010` will be serialized to `8`.
      During deserialization, leading zeros yield an error.
    - Not-a-number (NaN) values will be serialized to `null`.

    #### Limits

    [RFC 7159](http://rfc7159.net/rfc7159) specifies:
    > An implementation may set limits on the range and precision of numbers.

    When the default type is used, the maximal integer number that can be
    stored is `18446744073709551615` (UINT64_MAX) and the minimal integer
    number that can be stored is `0`. Integer numbers that are out of range
    will yield over/underflow when used in a constructor. During
    deserialization, too large or small integer numbers will be automatically
    be stored as @ref number_integer_t or @ref number_float_t.

    [RFC 7159](http://rfc7159.net/rfc7159) further states:
    > Note that when such software is used, numbers that are integers and are
    > in the range \f$[-2^{53}+1, 2^{53}-1]\f$ are interoperable in the sense
    > that implementations will agree exactly on their numeric values.

    As this range is a subrange (when considered in conjunction with the
    number_integer_t type) of the exactly supported range [0, UINT64_MAX],
    this class's integer type is interoperable.

    #### Storage

    Integer number values are stored directly inside a @ref basic_json type.

    @sa @ref number_float_t -- type for number values (floating-point)
    @sa @ref number_integer_t -- type for number values (integer)

    @since version 2.0.0
    */
    using number_unsigned_t = NumberUnsignedType;

    /*!
    @brief a type for a number (floating-point)

    [RFC 7159](http://rfc7159.net/rfc7159) describes numbers as follows:
    > The representation of numbers is similar to that used in most
    > programming languages. A number is represented in base 10 using decimal
    > digits. It contains an integer component that may be prefixed with an
    > optional minus sign, which may be followed by a fraction part and/or an
    > exponent part. Leading zeros are not allowed. (...) Numeric values that
    > cannot be represented in the grammar below (such as Infinity and NaN)
    > are not permitted.

    This description includes both integer and floating-point numbers.
    However, C++ allows more precise storage if it is known whether the number
    is a signed integer, an unsigned integer or a floating-point number.
    Therefore, three different types, @ref number_integer_t, @ref
    number_unsigned_t and @ref number_float_t are used.

    To store floating-point numbers in C++, a type is defined by the template
    parameter @a NumberFloatType which chooses the type to use.

    #### Default type

    With the default values for @a NumberFloatType (`double`), the default
    value for @a number_float_t is:

    @code {.cpp}
    double
    @endcode

    #### Default behavior

    - The restrictions about leading zeros is not enforced in C++. Instead,
      leading zeros in floating-point literals will be ignored. Internally,
      the value will be stored as decimal number. For instance, the C++
      floating-point literal `01.2` will be serialized to `1.2`. During
      deserialization, leading zeros yield an error.
    - Not-a-number (NaN) values will be serialized to `null`.

    #### Limits

    [RFC 7159](http://rfc7159.net/rfc7159) states:
    > This specification allows implementations to set limits on the range and
    > precision of numbers accepted. Since software that implements IEEE
    > 754-2008 binary64 (double precision) numbers is generally available and
    > widely used, good interoperability can be achieved by implementations
    > that expect no more precision or range than these provide, in the sense
    > that implementations will approximate JSON numbers within the expected
    > precision.

    This implementation does exactly follow this approach, as it uses double
    precision floating-point numbers. Note values smaller than
    `-1.79769313486232e+308` and values greater than `1.79769313486232e+308`
    will be stored as NaN internally and be serialized to `null`.

    #### Storage

    Floating-point number values are stored directly inside a @ref basic_json
    type.

    @sa @ref number_integer_t -- type for number values (integer)

    @sa @ref number_unsigned_t -- type for number values (unsigned integer)

    @since version 1.0.0
    */
    using number_float_t = NumberFloatType;

    /*!
    @brief a type for a packed binary type

    This type is a type designed to carry binary data that appears in various
    serialized formats, such as CBOR's Major Type 2, MessagePack's bin, and
    BSON's generic binary subtype. This type is NOT a part of standard JSON and
    exists solely for compatibility with these binary types. As such, it is
    simply defined as an ordered sequence of zero or more byte values.

    Additionally, as an implementation detail, the subtype of the binary data is
    carried around as a `std::uint8_t`, which is compatible with both of the
    binary data formats that use binary subtyping, (though the specific
    numbering is incompatible with each other, and it is up to the user to
    translate between them).

    [CBOR's RFC 7049](https://tools.ietf.org/html/rfc7049) describes this type
    as:
    > Major type 2: a byte string. The string's length in bytes is represented
    > following the rules for positive integers (major type 0).

    [MessagePack's documentation on the bin type
    family](https://github.com/msgpack/msgpack/blob/master/spec.md#bin-format-family)
    describes this type as:
    > Bin format family stores an byte array in 2, 3, or 5 bytes of extra bytes
    > in addition to the size of the byte array.

    [BSON's specifications](http://bsonspec.org/spec.html) describe several
    binary types; however, this type is intended to represent the generic binary
    type which has the description:
    > Generic binary subtype - This is the most commonly used binary subtype and
    > should be the 'default' for drivers and tools.

    None of these impose any limitations on the internal representation other
    than the basic unit of storage be some type of array whose parts are
    decomposable into bytes.

    The default representation of this binary format is a
    `std::vector<std::uint8_t>`, which is a very common way to represent a byte
    array in modern C++.

    #### Default type

    The default values for @a BinaryType is `std::vector<std::uint8_t>`

    #### Storage

    Binary Arrays are stored as pointers in a @ref basic_json type. That is,
    for any access to array values, a pointer of the type `binary_t*` must be
    dereferenced.

    #### Notes on subtypes

    - CBOR
       - Binary values are represented as byte strings. No subtypes are
         supported and will be ignored when CBOR is written.
    - MessagePack
       - If a subtype is given and the binary array contains exactly 1, 2, 4, 8,
         or 16 elements, the fixext family (fixext1, fixext2, fixext4, fixext8)
         is used. For other sizes, the ext family (ext8, ext16, ext32) is used.
         The subtype is then added as singed 8-bit integer.
       - If no subtype is given, the bin family (bin8, bin16, bin32) is used.
    - BSON
       - If a subtype is given, it is used and added as unsigned 8-bit integer.
       - If no subtype is given, the generic binary subtype 0x00 is used.

    @sa @ref binary -- create a binary array

    @since version 3.8.0
    */
    using binary_t = nlohmann::byte_container_with_subtype<BinaryType>;
    /// @}

  private:

    /// helper for exception-safe object creation
    template<typename T, typename... Args>
    JSON_HEDLEY_RETURNS_NON_NULL
    static T* create(Args&& ... args)
    {
        AllocatorType<T> alloc;
        using AllocatorTraits = std::allocator_traits<AllocatorType<T>>;

        auto deleter = [&](T * object)
        {
            AllocatorTraits::deallocate(alloc, object, 1);
        };
        std::unique_ptr<T, decltype(deleter)> object(AllocatorTraits::allocate(alloc, 1), deleter);
        AllocatorTraits::construct(alloc, object.get(), std::forward<Args>(args)...);
        assert(object != nullptr);
        return object.release();
    }

    ////////////////////////
    // JSON value storage //
    ////////////////////////

    /*!
    @brief a JSON value

    The actual storage for a JSON value of the @ref basic_json class. This
    union combines the different storage types for the JSON value types
    defined in @ref value_t.

    JSON type | value_t type    | used type
    --------- | --------------- | ------------------------
    object    | object          | pointer to @ref object_t
    array     | array           | pointer to @ref array_t
    string    | string          | pointer to @ref string_t
    boolean   | boolean         | @ref boolean_t
    number    | number_integer  | @ref number_integer_t
    number    | number_unsigned | @ref number_unsigned_t
    number    | number_float    | @ref number_float_t
    binary    | binary          | pointer to @ref binary_t
    null      | null            | *no value is stored*

    @note Variable-length types (objects, arrays, and strings) are stored as
    pointers. The size of the union should not exceed 64 bits if the default
    value types are used.

    @since version 1.0.0
    */
    union json_value
    {
        /// object (stored with pointer to save storage)
        object_t* object;
        /// array (stored with pointer to save storage)
        array_t* array;
        /// string (stored with pointer to save storage)
        string_t* string;
        /// binary (stored with pointer to save storage)
        binary_t* binary;
        /// boolean
        boolean_t boolean;
        /// number (integer)
        number_integer_t number_integer;
        /// number (unsigned integer)
        number_unsigned_t number_unsigned;
        /// number (floating-point)
        number_float_t number_float;

        /// default constructor (for null values)
        json_value() = default;
        /// constructor for booleans
        json_value(boolean_t v) noexcept : boolean(v) {}
        /// constructor for numbers (integer)
        json_value(number_integer_t v) noexcept : number_integer(v) {}
        /// constructor for numbers (unsigned)
        json_value(number_unsigned_t v) noexcept : number_unsigned(v) {}
        /// constructor for numbers (floating-point)
        json_value(number_float_t v) noexcept : number_float(v) {}
        /// constructor for empty values of a given type
        json_value(value_t t)
        {
            switch (t)
            {
                case value_t::object:
                {
                    object = create<object_t>();
                    break;
                }

                case value_t::array:
                {
                    array = create<array_t>();
                    break;
                }

                case value_t::string:
                {
                    string = create<string_t>("");
                    break;
                }

                case value_t::binary:
                {
                    binary = create<binary_t>();
                    break;
                }

                case value_t::boolean:
                {
                    boolean = boolean_t(false);
                    break;
                }

                case value_t::number_integer:
                {
                    number_integer = number_integer_t(0);
                    break;
                }

                case value_t::number_unsigned:
                {
                    number_unsigned = number_unsigned_t(0);
                    break;
                }

                case value_t::number_float:
                {
                    number_float = number_float_t(0.0);
                    break;
                }

                case value_t::null:
                {
                    object = nullptr;  // silence warning, see #821
                    break;
                }

                default:
                {
                    object = nullptr;  // silence warning, see #821
                    if (JSON_HEDLEY_UNLIKELY(t == value_t::null))
                    {
                        JSON_THROW(other_error::create(500, "961c151d2e87f2686a955a9be24d316f1362bf21 3.8.0")); // LCOV_EXCL_LINE
                    }
                    break;
                }
            }
        }

        /// constructor for strings
        json_value(const string_t& value)
        {
            string = create<string_t>(value);
        }

        /// constructor for rvalue strings
        json_value(string_t&& value)
        {
            string = create<string_t>(std::move(value));
        }

        /// constructor for objects
        json_value(const object_t& value)
        {
            object = create<object_t>(value);
        }

        /// constructor for rvalue objects
        json_value(object_t&& value)
        {
            object = create<object_t>(std::move(value));
        }

        /// constructor for arrays
        json_value(const array_t& value)
        {
            array = create<array_t>(value);
        }

        /// constructor for rvalue arrays
        json_value(array_t&& value)
        {
            array = create<array_t>(std::move(value));
        }

        /// constructor for binary arrays
        json_value(const typename binary_t::container_type& value)
        {
            binary = create<binary_t>(value);
        }

        /// constructor for rvalue binary arrays
        json_value(typename binary_t::container_type&& value)
        {
            binary = create<binary_t>(std::move(value));
        }

        /// constructor for binary arrays (internal type)
        json_value(const binary_t& value)
        {
            binary = create<binary_t>(value);
        }

        /// constructor for rvalue binary arrays (internal type)
        json_value(binary_t&& value)
        {
            binary = create<binary_t>(std::move(value));
        }

        void destroy(value_t t) noexcept
        {
            // flatten the current json_value to a heap-allocated stack
            std::vector<basic_json> stack;

            // move the top-level items to stack
            if (t == value_t::array)
            {
                stack.reserve(array->size());
                std::move(array->begin(), array->end(), std::back_inserter(stack));
            }
            else if (t == value_t::object)
            {
                stack.reserve(object->size());
                for (auto&& it : *object)
                {
                    stack.push_back(std::move(it.second));
                }
            }

            while (!stack.empty())
            {
                // move the last item to local variable to be processed
                basic_json current_item(std::move(stack.back()));
                stack.pop_back();

                // if current_item is array/object, move
                // its children to the stack to be processed later
                if (current_item.is_array())
                {
                    std::move(current_item.m_value.array->begin(), current_item.m_value.array->end(),
                              std::back_inserter(stack));

                    current_item.m_value.array->clear();
                }
                else if (current_item.is_object())
                {
                    for (auto&& it : *current_item.m_value.object)
                    {
                        stack.push_back(std::move(it.second));
                    }

                    current_item.m_value.object->clear();
                }

                // it's now safe that current_item get destructed
                // since it doesn't have any children
            }

            switch (t)
            {
                case value_t::object:
                {
                    AllocatorType<object_t> alloc;
                    std::allocator_traits<decltype(alloc)>::destroy(alloc, object);
                    std::allocator_traits<decltype(alloc)>::deallocate(alloc, object, 1);
                    break;
                }

                case value_t::array:
                {
                    AllocatorType<array_t> alloc;
                    std::allocator_traits<decltype(alloc)>::destroy(alloc, array);
                    std::allocator_traits<decltype(alloc)>::deallocate(alloc, array, 1);
                    break;
                }

                case value_t::string:
                {
                    AllocatorType<string_t> alloc;
                    std::allocator_traits<decltype(alloc)>::destroy(alloc, string);
                    std::allocator_traits<decltype(alloc)>::deallocate(alloc, string, 1);
                    break;
                }

                case value_t::binary:
                {
                    AllocatorType<binary_t> alloc;
                    std::allocator_traits<decltype(alloc)>::destroy(alloc, binary);
                    std::allocator_traits<decltype(alloc)>::deallocate(alloc, binary, 1);
                    break;
                }

                default:
                {
                    break;
                }
            }
        }
    };

    /*!
    @brief checks the class invariants

    This function asserts the class invariants. It needs to be called at the
    end of every constructor to make sure that created objects respect the
    invariant. Furthermore, it has to be called each time the type of a JSON
    value is changed, because the invariant expresses a relationship between
    @a m_type and @a m_value.
    */
    void assert_invariant() const noexcept
    {
        assert(m_type != value_t::object || m_value.object != nullptr);
        assert(m_type != value_t::array || m_value.array != nullptr);
        assert(m_type != value_t::string || m_value.string != nullptr);
        assert(m_type != value_t::binary || m_value.binary != nullptr);
    }

  public:
    //////////////////////////
    // JSON parser callback //
    //////////////////////////

    /*!
    @brief parser event types

    The parser callback distinguishes the following events:
    - `object_start`: the parser read `{` and started to process a JSON object
    - `key`: the parser read a key of a value in an object
    - `object_end`: the parser read `}` and finished processing a JSON object
    - `array_start`: the parser read `[` and started to process a JSON array
    - `array_end`: the parser read `]` and finished processing a JSON array
    - `value`: the parser finished reading a JSON value

    @image html callback_events.png "Example when certain parse events are triggered"

    @sa @ref parser_callback_t for more information and examples
    */
    using parse_event_t = detail::parse_event_t;

    /*!
    @brief per-element parser callback type

    With a parser callback function, the result of parsing a JSON text can be
    influenced. When passed to @ref parse, it is called on certain events
    (passed as @ref parse_event_t via parameter @a event) with a set recursion
    depth @a depth and context JSON value @a parsed. The return value of the
    callback function is a boolean indicating whether the element that emitted
    the callback shall be kept or not.

    We distinguish six scenarios (determined by the event type) in which the
    callback function can be called. The following table describes the values
    of the parameters @a depth, @a event, and @a parsed.

    parameter @a event | description | parameter @a depth | parameter @a parsed
    ------------------ | ----------- | ------------------ | -------------------
    parse_event_t::object_start | the parser read `{` and started to process a JSON object | depth of the parent of the JSON object | a JSON value with type discarded
    parse_event_t::key | the parser read a key of a value in an object | depth of the currently parsed JSON object | a JSON string containing the key
    parse_event_t::object_end | the parser read `}` and finished processing a JSON object | depth of the parent of the JSON object | the parsed JSON object
    parse_event_t::array_start | the parser read `[` and started to process a JSON array | depth of the parent of the JSON array | a JSON value with type discarded
    parse_event_t::array_end | the parser read `]` and finished processing a JSON array | depth of the parent of the JSON array | the parsed JSON array
    parse_event_t::value | the parser finished reading a JSON value | depth of the value | the parsed JSON value

    @image html callback_events.png "Example when certain parse events are triggered"

    Discarding a value (i.e., returning `false`) has different effects
    depending on the context in which function was called:

    - Discarded values in structured types are skipped. That is, the parser
      will behave as if the discarded value was never read.
    - In case a value outside a structured type is skipped, it is replaced
      with `null`. This case happens if the top-level element is skipped.

    @param[in] depth  the depth of the recursion during parsing

    @param[in] event  an event of type parse_event_t indicating the context in
    the callback function has been called

    @param[in,out] parsed  the current intermediate parse result; note that
    writing to this value has no effect for parse_event_t::key events

    @return Whether the JSON value which called the function during parsing
    should be kept (`true`) or not (`false`). In the latter case, it is either
    skipped completely or replaced by an empty discarded object.

    @sa @ref parse for examples

    @since version 1.0.0
    */
    using parser_callback_t = detail::parser_callback_t<basic_json>;

    //////////////////
    // constructors //
    //////////////////

    /// @name constructors and destructors
    /// Constructors of class @ref basic_json, copy/move constructor, copy
    /// assignment, static functions creating objects, and the destructor.
    /// @{

    /*!
    @brief create an empty value with a given type

    Create an empty JSON value with a given type. The value will be default
    initialized with an empty value which depends on the type:

    Value type  | initial value
    ----------- | -------------
    null        | `null`
    boolean     | `false`
    string      | `""`
    number      | `0`
    object      | `{}`
    array       | `[]`
    binary      | empty array

    @param[in] v  the type of the value to create

    @complexity Constant.

    @exceptionsafety Strong guarantee: if an exception is thrown, there are no
    changes to any JSON value.

    @liveexample{The following code shows the constructor for different @ref
    value_t values,basic_json__value_t}

    @sa @ref clear() -- restores the postcondition of this constructor

    @since version 1.0.0
    */
    basic_json(const value_t v)
        : m_type(v), m_value(v)
    {
        assert_invariant();
    }

    /*!
    @brief create a null object

    Create a `null` JSON value. It either takes a null pointer as parameter
    (explicitly creating `null`) or no parameter (implicitly creating `null`).
    The passed null pointer itself is not read -- it is only used to choose
    the right constructor.

    @complexity Constant.

    @exceptionsafety No-throw guarantee: this constructor never throws
    exceptions.

    @liveexample{The following code shows the constructor with and without a
    null pointer parameter.,basic_json__nullptr_t}

    @since version 1.0.0
    */
    basic_json(std::nullptr_t = nullptr) noexcept
        : basic_json(value_t::null)
    {
        assert_invariant();
    }

    /*!
    @brief create a JSON value

    This is a "catch all" constructor for all compatible JSON types; that is,
    types for which a `to_json()` method exists. The constructor forwards the
    parameter @a val to that method (to `json_serializer<U>::to_json` method
    with `U = uncvref_t<CompatibleType>`, to be exact).

    Template type @a CompatibleType includes, but is not limited to, the
    following types:
    - **arrays**: @ref array_t and all kinds of compatible containers such as
      `std::vector`, `std::deque`, `std::list`, `std::forward_list`,
      `std::array`, `std::valarray`, `std::set`, `std::unordered_set`,
      `std::multiset`, and `std::unordered_multiset` with a `value_type` from
      which a @ref basic_json value can be constructed.
    - **objects**: @ref object_t and all kinds of compatible associative
      containers such as `std::map`, `std::unordered_map`, `std::multimap`,
      and `std::unordered_multimap` with a `key_type` compatible to
      @ref string_t and a `value_type` from which a @ref basic_json value can
      be constructed.
    - **strings**: @ref string_t, string literals, and all compatible string
      containers can be used.
    - **numbers**: @ref number_integer_t, @ref number_unsigned_t,
      @ref number_float_t, and all convertible number types such as `int`,
      `size_t`, `int64_t`, `float` or `double` can be used.
    - **boolean**: @ref boolean_t / `bool` can be used.
    - **binary**: @ref binary_t / `std::vector<uint8_t>` may be used,
      unfortunately because string literals cannot be distinguished from binary
      character arrays by the C++ type system, all types compatible with `const
      char*` will be directed to the string constructor instead.  This is both
      for backwards compatibility, and due to the fact that a binary type is not
      a standard JSON type.

    See the examples below.

    @tparam CompatibleType a type such that:
    - @a CompatibleType is not derived from `std::istream`,
    - @a CompatibleType is not @ref basic_json (to avoid hijacking copy/move
         constructors),
    - @a CompatibleType is not a different @ref basic_json type (i.e. with different template arguments)
    - @a CompatibleType is not a @ref basic_json nested type (e.g.,
         @ref json_pointer, @ref iterator, etc ...)
    - @ref @ref json_serializer<U> has a
         `to_json(basic_json_t&, CompatibleType&&)` method

    @tparam U = `uncvref_t<CompatibleType>`

    @param[in] val the value to be forwarded to the respective constructor

    @complexity Usually linear in the size of the passed @a val, also
                depending on the implementation of the called `to_json()`
                method.

    @exceptionsafety Depends on the called constructor. For types directly
    supported by the library (i.e., all types for which no `to_json()` function
    was provided), strong guarantee holds: if an exception is thrown, there are
    no changes to any JSON value.

    @liveexample{The following code shows the constructor with several
    compatible types.,basic_json__CompatibleType}

    @since version 2.1.0
    */
    template < typename CompatibleType,
               typename U = detail::uncvref_t<CompatibleType>,
               detail::enable_if_t <
                   !detail::is_basic_json<U>::value && detail::is_compatible_type<basic_json_t, U>::value, int > = 0 >
    basic_json(CompatibleType && val) noexcept(noexcept(
                JSONSerializer<U>::to_json(std::declval<basic_json_t&>(),
                                           std::forward<CompatibleType>(val))))
    {
        JSONSerializer<U>::to_json(*this, std::forward<CompatibleType>(val));
        assert_invariant();
    }

    /*!
    @brief create a JSON value from an existing one

    This is a constructor for existing @ref basic_json types.
    It does not hijack copy/move constructors, since the parameter has different
    template arguments than the current ones.

    The constructor tries to convert the internal @ref m_value of the parameter.

    @tparam BasicJsonType a type such that:
    - @a BasicJsonType is a @ref basic_json type.
    - @a BasicJsonType has different template arguments than @ref basic_json_t.

    @param[in] val the @ref basic_json value to be converted.

    @complexity Usually linear in the size of the passed @a val, also
                depending on the implementation of the called `to_json()`
                method.

    @exceptionsafety Depends on the called constructor. For types directly
    supported by the library (i.e., all types for which no `to_json()` function
    was provided), strong guarantee holds: if an exception is thrown, there are
    no changes to any JSON value.

    @since version 3.2.0
    */
    template < typename BasicJsonType,
               detail::enable_if_t <
                   detail::is_basic_json<BasicJsonType>::value&& !std::is_same<basic_json, BasicJsonType>::value, int > = 0 >
    basic_json(const BasicJsonType& val)
    {
        using other_boolean_t = typename BasicJsonType::boolean_t;
        using other_number_float_t = typename BasicJsonType::number_float_t;
        using other_number_integer_t = typename BasicJsonType::number_integer_t;
        using other_number_unsigned_t = typename BasicJsonType::number_unsigned_t;
        using other_string_t = typename BasicJsonType::string_t;
        using other_object_t = typename BasicJsonType::object_t;
        using other_array_t = typename BasicJsonType::array_t;
        using other_binary_t = typename BasicJsonType::binary_t;

        switch (val.type())
        {
            case value_t::boolean:
                JSONSerializer<other_boolean_t>::to_json(*this, val.template get<other_boolean_t>());
                break;
            case value_t::number_float:
                JSONSerializer<other_number_float_t>::to_json(*this, val.template get<other_number_float_t>());
                break;
            case value_t::number_integer:
                JSONSerializer<other_number_integer_t>::to_json(*this, val.template get<other_number_integer_t>());
                break;
            case value_t::number_unsigned:
                JSONSerializer<other_number_unsigned_t>::to_json(*this, val.template get<other_number_unsigned_t>());
                break;
            case value_t::string:
                JSONSerializer<other_string_t>::to_json(*this, val.template get_ref<const other_string_t&>());
                break;
            case value_t::object:
                JSONSerializer<other_object_t>::to_json(*this, val.template get_ref<const other_object_t&>());
                break;
            case value_t::array:
                JSONSerializer<other_array_t>::to_json(*this, val.template get_ref<const other_array_t&>());
                break;
            case value_t::binary:
                JSONSerializer<other_binary_t>::to_json(*this, val.template get_ref<const other_binary_t&>());
                break;
            case value_t::null:
                *this = nullptr;
                break;
            case value_t::discarded:
                m_type = value_t::discarded;
                break;
            default:            // LCOV_EXCL_LINE
                assert(false);  // LCOV_EXCL_LINE
        }
        assert_invariant();
    }

    /*!
    @brief create a container (array or object) from an initializer list

    Creates a JSON value of type array or object from the passed initializer
    list @a init. In case @a type_deduction is `true` (default), the type of
    the JSON value to be created is deducted from the initializer list @a init
    according to the following rules:

    1. If the list is empty, an empty JSON object value `{}` is created.
    2. If the list consists of pairs whose first element is a string, a JSON
       object value is created where the first elements of the pairs are
       treated as keys and the second elements are as values.
    3. In all other cases, an array is created.

    The rules aim to create the best fit between a C++ initializer list and
    JSON values. The rationale is as follows:

    1. The empty initializer list is written as `{}` which is exactly an empty
       JSON object.
    2. C++ has no way of describing mapped types other than to list a list of
       pairs. As JSON requires that keys must be of type string, rule 2 is the
       weakest constraint one can pose on initializer lists to interpret them
       as an object.
    3. In all other cases, the initializer list could not be interpreted as
       JSON object type, so interpreting it as JSON array type is safe.

    With the rules described above, the following JSON values cannot be
    expressed by an initializer list:

    - the empty array (`[]`): use @ref array(initializer_list_t)
      with an empty initializer list in this case
    - arrays whose elements satisfy rule 2: use @ref
      array(initializer_list_t) with the same initializer list
      in this case

    @note When used without parentheses around an empty initializer list, @ref
    basic_json() is called instead of this function, yielding the JSON null
    value.

    @param[in] init  initializer list with JSON values

    @param[in] type_deduction internal parameter; when set to `true`, the type
    of the JSON value is deducted from the initializer list @a init; when set
    to `false`, the type provided via @a manual_type is forced. This mode is
    used by the functions @ref array(initializer_list_t) and
    @ref object(initializer_list_t).

    @param[in] manual_type internal parameter; when @a type_deduction is set
    to `false`, the created JSON value will use the provided type (only @ref
    value_t::array and @ref value_t::object are valid); when @a type_deduction
    is set to `true`, this parameter has no effect

    @throw type_error.301 if @a type_deduction is `false`, @a manual_type is
    `value_t::object`, but @a init contains an element which is not a pair
    whose first element is a string. In this case, the constructor could not
    create an object. If @a type_deduction would have be `true`, an array
    would have been created. See @ref object(initializer_list_t)
    for an example.

    @complexity Linear in the size of the initializer list @a init.

    @exceptionsafety Strong guarantee: if an exception is thrown, there are no
    changes to any JSON value.

    @liveexample{The example below shows how JSON values are created from
    initializer lists.,basic_json__list_init_t}

    @sa @ref array(initializer_list_t) -- create a JSON array
    value from an initializer list
    @sa @ref object(initializer_list_t) -- create a JSON object
    value from an initializer list

    @since version 1.0.0
    */
    basic_json(initializer_list_t init,
               bool type_deduction = true,
               value_t manual_type = value_t::array)
    {
        // check if each element is an array with two elements whose first
        // element is a string
        bool is_an_object = std::all_of(init.begin(), init.end(),
                                        [](const detail::json_ref<basic_json>& element_ref)
        {
            return element_ref->is_array() && element_ref->size() == 2 && (*element_ref)[0].is_string();
        });

        // adjust type if type deduction is not wanted
        if (!type_deduction)
        {
            // if array is wanted, do not create an object though possible
            if (manual_type == value_t::array)
            {
                is_an_object = false;
            }

            // if object is wanted but impossible, throw an exception
            if (JSON_HEDLEY_UNLIKELY(manual_type == value_t::object && !is_an_object))
            {
                JSON_THROW(type_error::create(301, "cannot create object from initializer list"));
            }
        }

        if (is_an_object)
        {
            // the initializer list is a list of pairs -> create object
            m_type = value_t::object;
            m_value = value_t::object;

            std::for_each(init.begin(), init.end(), [this](const detail::json_ref<basic_json>& element_ref)
            {
                auto element = element_ref.moved_or_copied();
                m_value.object->emplace(
                    std::move(*((*element.m_value.array)[0].m_value.string)),
                    std::move((*element.m_value.array)[1]));
            });
        }
        else
        {
            // the initializer list describes an array -> create array
            m_type = value_t::array;
            m_value.array = create<array_t>(init.begin(), init.end());
        }

        assert_invariant();
    }

    /*!
    @brief explicitly create a binary array (without subtype)

    Creates a JSON binary array value from a given binary container. Binary
    values are part of various binary formats, such as CBOR, MessagePack, and
    BSON. This constructor is used to create a value for serialization to those
    formats.

    @note Note, this function exists because of the difficulty in correctly
    specifying the correct template overload in the standard value ctor, as both
    JSON arrays and JSON binary arrays are backed with some form of a
    `std::vector`. Because JSON binary arrays are a non-standard extension it
    was decided that it would be best to prevent automatic initialization of a
    binary array type, for backwards compatibility and so it does not happen on
    accident.

    @param[in] init container containing bytes to use as binary type

    @return JSON binary array value

    @complexity Linear in the size of @a init.

    @exceptionsafety Strong guarantee: if an exception is thrown, there are no
    changes to any JSON value.

    @since version 3.8.0
    */
    JSON_HEDLEY_WARN_UNUSED_RESULT
    static basic_json binary(const typename binary_t::container_type& init)
    {
        auto res = basic_json();
        res.m_type = value_t::binary;
        res.m_value = init;
        return res;
    }

    /*!
    @brief explicitly create a binary array (with subtype)

    Creates a JSON binary array value from a given binary container. Binary
    values are part of various binary formats, such as CBOR, MessagePack, and
    BSON. This constructor is used to create a value for serialization to those
    formats.

    @note Note, this function exists because of the difficulty in correctly
    specifying the correct template overload in the standard value ctor, as both
    JSON arrays and JSON binary arrays are backed with some form of a
    `std::vector`. Because JSON binary arrays are a non-standard extension it
    was decided that it would be best to prevent automatic initialization of a
    binary array type, for backwards compatibility and so it does not happen on
    accident.

    @param[in] init container containing bytes to use as binary type
    @param[in] subtype subtype to use in MessagePack and BSON

    @return JSON binary array value

    @complexity Linear in the size of @a init.

    @exceptionsafety Strong guarantee: if an exception is thrown, there are no
    changes to any JSON value.

    @since version 3.8.0
    */
    JSON_HEDLEY_WARN_UNUSED_RESULT
    static basic_json binary(const typename binary_t::container_type& init, std::uint8_t subtype)
    {
        auto res = basic_json();
        res.m_type = value_t::binary;
        res.m_value = binary_t(init, subtype);
        return res;
    }

    /// @copydoc binary(const typename binary_t::container_type&)
    JSON_HEDLEY_WARN_UNUSED_RESULT
    static basic_json binary(typename binary_t::container_type&& init)
    {
        auto res = basic_json();
        res.m_type = value_t::binary;
        res.m_value = std::move(init);
        return res;
    }

    /// @copydoc binary(const typename binary_t::container_type&, std::uint8_t)
    JSON_HEDLEY_WARN_UNUSED_RESULT
    static basic_json binary(typename binary_t::container_type&& init, std::uint8_t subtype)
    {
        auto res = basic_json();
        res.m_type = value_t::binary;
        res.m_value = binary_t(std::move(init), subtype);
        return res;
    }

    /*!
    @brief explicitly create an array from an initializer list

    Creates a JSON array value from a given initializer list. That is, given a
    list of values `a, b, c`, creates the JSON value `[a, b, c]`. If the
    initializer list is empty, the empty array `[]` is created.

    @note This function is only needed to express two edge cases that cannot
    be realized with the initializer list constructor (@ref
    basic_json(initializer_list_t, bool, value_t)). These cases
    are:
    1. creating an array whose elements are all pairs whose first element is a
    string -- in this case, the initializer list constructor would create an
    object, taking the first elements as keys
    2. creating an empty array -- passing the empty initializer list to the
    initializer list constructor yields an empty object

    @param[in] init  initializer list with JSON values to create an array from
    (optional)

    @return JSON array value

    @complexity Linear in the size of @a init.

    @exceptionsafety Strong guarantee: if an exception is thrown, there are no
    changes to any JSON value.

    @liveexample{The following code shows an example for the `array`
    function.,array}

    @sa @ref basic_json(initializer_list_t, bool, value_t) --
    create a JSON value from an initializer list
    @sa @ref object(initializer_list_t) -- create a JSON object
    value from an initializer list

    @since version 1.0.0
    */
    JSON_HEDLEY_WARN_UNUSED_RESULT
    static basic_json array(initializer_list_t init = {})
    {
        return basic_json(init, false, value_t::array);
    }

    /*!
    @brief explicitly create an object from an initializer list

    Creates a JSON object value from a given initializer list. The initializer
    lists elements must be pairs, and their first elements must be strings. If
    the initializer list is empty, the empty object `{}` is created.

    @note This function is only added for symmetry reasons. In contrast to the
    related function @ref array(initializer_list_t), there are
    no cases which can only be expressed by this function. That is, any
    initializer list @a init can also be passed to the initializer list
    constructor @ref basic_json(initializer_list_t, bool, value_t).

    @param[in] init  initializer list to create an object from (optional)

    @return JSON object value

    @throw type_error.301 if @a init is not a list of pairs whose first
    elements are strings. In this case, no object can be created. When such a
    value is passed to @ref basic_json(initializer_list_t, bool, value_t),
    an array would have been created from the passed initializer list @a init.
    See example below.

    @complexity Linear in the size of @a init.

    @exceptionsafety Strong guarantee: if an exception is thrown, there are no
    changes to any JSON value.

    @liveexample{The following code shows an example for the `object`
    function.,object}

    @sa @ref basic_json(initializer_list_t, bool, value_t) --
    create a JSON value from an initializer list
    @sa @ref array(initializer_list_t) -- create a JSON array
    value from an initializer list

    @since version 1.0.0
    */
    JSON_HEDLEY_WARN_UNUSED_RESULT
    static basic_json object(initializer_list_t init = {})
    {
        return basic_json(init, false, value_t::object);
    }

    /*!
    @brief construct an array with count copies of given value

    Constructs a JSON array value by creating @a cnt copies of a passed value.
    In case @a cnt is `0`, an empty array is created.

    @param[in] cnt  the number of JSON copies of @a val to create
    @param[in] val  the JSON value to copy

    @post `std::distance(begin(),end()) == cnt` holds.

    @complexity Linear in @a cnt.

    @exceptionsafety Strong guarantee: if an exception is thrown, there are no
    changes to any JSON value.

    @liveexample{The following code shows examples for the @ref
    basic_json(size_type\, const basic_json&)
    constructor.,basic_json__size_type_basic_json}

    @since version 1.0.0
    */
    basic_json(size_type cnt, const basic_json& val)
        : m_type(value_t::array)
    {
        m_value.array = create<array_t>(cnt, val);
        assert_invariant();
    }

    /*!
    @brief construct a JSON container given an iterator range

    Constructs the JSON value with the contents of the range `[first, last)`.
    The semantics depends on the different types a JSON value can have:
    - In case of a null type, invalid_iterator.206 is thrown.
    - In case of other primitive types (number, boolean, or string), @a first
      must be `begin()` and @a last must be `end()`. In this case, the value is
      copied. Otherwise, invalid_iterator.204 is thrown.
    - In case of structured types (array, object), the constructor behaves as
      similar versions for `std::vector` or `std::map`; that is, a JSON array
      or object is constructed from the values in the range.

    @tparam InputIT an input iterator type (@ref iterator or @ref
    const_iterator)

    @param[in] first begin of the range to copy from (included)
    @param[in] last end of the range to copy from (excluded)

    @pre Iterators @a first and @a last must be initialized. **This
         precondition is enforced with an assertion (see warning).** If
         assertions are switched off, a violation of this precondition yields
         undefined behavior.

    @pre Range `[first, last)` is valid. Usually, this precondition cannot be
         checked efficiently. Only certain edge cases are detected; see the
         description of the exceptions below. A violation of this precondition
         yields undefined behavior.

    @warning A precondition is enforced with a runtime assertion that will
             result in calling `std::abort` if this precondition is not met.
             Assertions can be disabled by defining `NDEBUG` at compile time.
             See https://en.cppreference.com/w/cpp/error/assert for more
             information.

    @throw invalid_iterator.201 if iterators @a first and @a last are not
    compatible (i.e., do not belong to the same JSON value). In this case,
    the range `[first, last)` is undefined.
    @throw invalid_iterator.204 if iterators @a first and @a last belong to a
    primitive type (number, boolean, or string), but @a first does not point
    to the first element any more. In this case, the range `[first, last)` is
    undefined. See example code below.
    @throw invalid_iterator.206 if iterators @a first and @a last belong to a
    null value. In this case, the range `[first, last)` is undefined.

    @complexity Linear in distance between @a first and @a last.

    @exceptionsafety Strong guarantee: if an exception is thrown, there are no
    changes to any JSON value.

    @liveexample{The example below shows several ways to create JSON values by
    specifying a subrange with iterators.,basic_json__InputIt_InputIt}

    @since version 1.0.0
    */
    template < class InputIT, typename std::enable_if <
                   std::is_same<InputIT, typename basic_json_t::iterator>::value ||
                   std::is_same<InputIT, typename basic_json_t::const_iterator>::value, int >::type = 0 >
    basic_json(InputIT first, InputIT last)
    {
        assert(first.m_object != nullptr);
        assert(last.m_object != nullptr);

        // make sure iterator fits the current value
        if (JSON_HEDLEY_UNLIKELY(first.m_object != last.m_object))
        {
            JSON_THROW(invalid_iterator::create(201, "iterators are not compatible"));
        }

        // copy type from first iterator
        m_type = first.m_object->m_type;

        // check if iterator range is complete for primitive values
        switch (m_type)
        {
            case value_t::boolean:
            case value_t::number_float:
            case value_t::number_integer:
            case value_t::number_unsigned:
            case value_t::string:
            {
                if (JSON_HEDLEY_UNLIKELY(!first.m_it.primitive_iterator.is_begin()
                                         || !last.m_it.primitive_iterator.is_end()))
                {
                    JSON_THROW(invalid_iterator::create(204, "iterators out of range"));
                }
                break;
            }

            default:
                break;
        }

        switch (m_type)
        {
            case value_t::number_integer:
            {
                m_value.number_integer = first.m_object->m_value.number_integer;
                break;
            }

            case value_t::number_unsigned:
            {
                m_value.number_unsigned = first.m_object->m_value.number_unsigned;
                break;
            }

            case value_t::number_float:
            {
                m_value.number_float = first.m_object->m_value.number_float;
                break;
            }

            case value_t::boolean:
            {
                m_value.boolean = first.m_object->m_value.boolean;
                break;
            }

            case value_t::string:
            {
                m_value = *first.m_object->m_value.string;
                break;
            }

            case value_t::object:
            {
                m_value.object = create<object_t>(first.m_it.object_iterator,
                                                  last.m_it.object_iterator);
                break;
            }

            case value_t::array:
            {
                m_value.array = create<array_t>(first.m_it.array_iterator,
                                                last.m_it.array_iterator);
                break;
            }

            case value_t::binary:
            {
                m_value = *first.m_object->m_value.binary;
                break;
            }

            default:
                JSON_THROW(invalid_iterator::create(206, "cannot construct with iterators from " +
                                                    std::string(first.m_object->type_name())));
        }

        assert_invariant();
    }


    ///////////////////////////////////////
    // other constructors and destructor //
    ///////////////////////////////////////

    template<typename JsonRef,
             detail::enable_if_t<detail::conjunction<detail::is_json_ref<JsonRef>,
                                 std::is_same<typename JsonRef::value_type, basic_json>>::value, int> = 0 >
    basic_json(const JsonRef& ref) : basic_json(ref.moved_or_copied()) {}

    /*!
    @brief copy constructor

    Creates a copy of a given JSON value.

    @param[in] other  the JSON value to copy

    @post `*this == other`

    @complexity Linear in the size of @a other.

    @exceptionsafety Strong guarantee: if an exception is thrown, there are no
    changes to any JSON value.

    @requirement This function helps `basic_json` satisfying the
    [Container](https://en.cppreference.com/w/cpp/named_req/Container)
    requirements:
    - The complexity is linear.
    - As postcondition, it holds: `other == basic_json(other)`.

    @liveexample{The following code shows an example for the copy
    constructor.,basic_json__basic_json}

    @since version 1.0.0
    */
    basic_json(const basic_json& other)
        : m_type(other.m_type)
    {
        // check of passed value is valid
        other.assert_invariant();

        switch (m_type)
        {
            case value_t::object:
            {
                m_value = *other.m_value.object;
                break;
            }

            case value_t::array:
            {
                m_value = *other.m_value.array;
                break;
            }

            case value_t::string:
            {
                m_value = *other.m_value.string;
                break;
            }

            case value_t::boolean:
            {
                m_value = other.m_value.boolean;
                break;
            }

            case value_t::number_integer:
            {
                m_value = other.m_value.number_integer;
                break;
            }

            case value_t::number_unsigned:
            {
                m_value = other.m_value.number_unsigned;
                break;
            }

            case value_t::number_float:
            {
                m_value = other.m_value.number_float;
                break;
            }

            case value_t::binary:
            {
                m_value = *other.m_value.binary;
                break;
            }

            default:
                break;
        }

        assert_invariant();
    }

    /*!
    @brief move constructor

    Move constructor. Constructs a JSON value with the contents of the given
    value @a other using move semantics. It "steals" the resources from @a
    other and leaves it as JSON null value.

    @param[in,out] other  value to move to this object

    @post `*this` has the same value as @a other before the call.
    @post @a other is a JSON null value.

    @complexity Constant.

    @exceptionsafety No-throw guarantee: this constructor never throws
    exceptions.

    @requirement This function helps `basic_json` satisfying the
    [MoveConstructible](https://en.cppreference.com/w/cpp/named_req/MoveConstructible)
    requirements.

    @liveexample{The code below shows the move constructor explicitly called
    via std::move.,basic_json__moveconstructor}

    @since version 1.0.0
    */
    basic_json(basic_json&& other) noexcept
        : m_type(std::move(other.m_type)),
          m_value(std::move(other.m_value))
    {
        // check that passed value is valid
        other.assert_invariant();

        // invalidate payload
        other.m_type = value_t::null;
        other.m_value = {};

        assert_invariant();
    }

    /*!
    @brief copy assignment

    Copy assignment operator. Copies a JSON value via the "copy and swap"
    strategy: It is expressed in terms of the copy constructor, destructor,
    and the `swap()` member function.

    @param[in] other  value to copy from

    @complexity Linear.

    @requirement This function helps `basic_json` satisfying the
    [Container](https://en.cppreference.com/w/cpp/named_req/Container)
    requirements:
    - The complexity is linear.

    @liveexample{The code below shows and example for the copy assignment. It
    creates a copy of value `a` which is then swapped with `b`. Finally\, the
    copy of `a` (which is the null value after the swap) is
    destroyed.,basic_json__copyassignment}

    @since version 1.0.0
    */
    basic_json& operator=(basic_json other) noexcept (
        std::is_nothrow_move_constructible<value_t>::value&&
        std::is_nothrow_move_assignable<value_t>::value&&
        std::is_nothrow_move_constructible<json_value>::value&&
        std::is_nothrow_move_assignable<json_value>::value
    )
    {
        // check that passed value is valid
        other.assert_invariant();

        using std::swap;
        swap(m_type, other.m_type);
        swap(m_value, other.m_value);

        assert_invariant();
        return *this;
    }

    /*!
    @brief destructor

    Destroys the JSON value and frees all allocated memory.

    @complexity Linear.

    @requirement This function helps `basic_json` satisfying the
    [Container](https://en.cppreference.com/w/cpp/named_req/Container)
    requirements:
    - The complexity is linear.
    - All stored elements are destroyed and all memory is freed.

    @since version 1.0.0
    */
    ~basic_json() noexcept
    {
        assert_invariant();
        m_value.destroy(m_type);
    }

    /// @}

  public:
    ///////////////////////
    // object inspection //
    ///////////////////////

    /// @name object inspection
    /// Functions to inspect the type of a JSON value.
    /// @{

    /*!
    @brief serialization

    Serialization function for JSON values. The function tries to mimic
    Python's `json.dumps()` function, and currently supports its @a indent
    and @a ensure_ascii parameters.

    @param[in] indent If indent is nonnegative, then array elements and object
    members will be pretty-printed with that indent level. An indent level of
    `0` will only insert newlines. `-1` (the default) selects the most compact
    representation.
    @param[in] indent_char The character to use for indentation if @a indent is
    greater than `0`. The default is ` ` (space).
    @param[in] ensure_ascii If @a ensure_ascii is true, all non-ASCII characters
    in the output are escaped with `\uXXXX` sequences, and the result consists
    of ASCII characters only.
    @param[in] error_handler  how to react on decoding errors; there are three
    possible values: `strict` (throws and exception in case a decoding error
    occurs; default), `replace` (replace invalid UTF-8 sequences with U+FFFD),
    and `ignore` (ignore invalid UTF-8 sequences during serialization).

    @return string containing the serialization of the JSON value

    @throw type_error.316 if a string stored inside the JSON value is not
                          UTF-8 encoded and @a error_handler is set to strict

    @note Binary values are serialized as object containing two keys:
      - "bytes": an array of bytes as integers
      - "subtype": the subtype as integer or "null" if the binary has no subtype

    @complexity Linear.

    @exceptionsafety Strong guarantee: if an exception is thrown, there are no
    changes in the JSON value.

    @liveexample{The following example shows the effect of different @a indent\,
    @a indent_char\, and @a ensure_ascii parameters to the result of the
    serialization.,dump}

    @see https://docs.python.org/2/library/json.html#json.dump

    @since version 1.0.0; indentation character @a indent_char, option
           @a ensure_ascii and exceptions added in version 3.0.0; error
           handlers added in version 3.4.0; serialization of binary values added
           in version 3.8.0.
    */
    string_t dump(const int indent = -1,
                  const char indent_char = ' ',
                  const bool ensure_ascii = false,
                  const error_handler_t error_handler = error_handler_t::strict) const
    {
        string_t result;
        serializer s(detail::output_adapter<char, string_t>(result), indent_char, error_handler);

        if (indent >= 0)
        {
            s.dump(*this, true, ensure_ascii, static_cast<unsigned int>(indent));
        }
        else
        {
            s.dump(*this, false, ensure_ascii, 0);
        }

        return result;
    }

    /*!
    @brief return the type of the JSON value (explicit)

    Return the type of the JSON value as a value from the @ref value_t
    enumeration.

    @return the type of the JSON value
            Value type                | return value
            ------------------------- | -------------------------
            null                      | value_t::null
            boolean                   | value_t::boolean
            string                    | value_t::string
            number (integer)          | value_t::number_integer
            number (unsigned integer) | value_t::number_unsigned
            number (floating-point)   | value_t::number_float
            object                    | value_t::object
            array                     | value_t::array
            binary                    | value_t::binary
            discarded                 | value_t::discarded

    @complexity Constant.

    @exceptionsafety No-throw guarantee: this member function never throws
    exceptions.

    @liveexample{The following code exemplifies `type()` for all JSON
    types.,type}

    @sa @ref operator value_t() -- return the type of the JSON value (implicit)
    @sa @ref type_name() -- return the type as string

    @since version 1.0.0
    */
    constexpr value_t type() const noexcept
    {
        return m_type;
    }

    /*!
    @brief return whether type is primitive

    This function returns true if and only if the JSON type is primitive
    (string, number, boolean, or null).

    @return `true` if type is primitive (string, number, boolean, or null),
    `false` otherwise.

    @complexity Constant.

    @exceptionsafety No-throw guarantee: this member function never throws
    exceptions.

    @liveexample{The following code exemplifies `is_primitive()` for all JSON
    types.,is_primitive}

    @sa @ref is_structured() -- returns whether JSON value is structured
    @sa @ref is_null() -- returns whether JSON value is `null`
    @sa @ref is_string() -- returns whether JSON value is a string
    @sa @ref is_boolean() -- returns whether JSON value is a boolean
    @sa @ref is_number() -- returns whether JSON value is a number
    @sa @ref is_binary() -- returns whether JSON value is a binary array

    @since version 1.0.0
    */
    constexpr bool is_primitive() const noexcept
    {
        return is_null() || is_string() || is_boolean() || is_number() || is_binary();
    }

    /*!
    @brief return whether type is structured

    This function returns true if and only if the JSON type is structured
    (array or object).

    @return `true` if type is structured (array or object), `false` otherwise.

    @complexity Constant.

    @exceptionsafety No-throw guarantee: this member function never throws
    exceptions.

    @liveexample{The following code exemplifies `is_structured()` for all JSON
    types.,is_structured}

    @sa @ref is_primitive() -- returns whether value is primitive
    @sa @ref is_array() -- returns whether value is an array
    @sa @ref is_object() -- returns whether value is an object

    @since version 1.0.0
    */
    constexpr bool is_structured() const noexcept
    {
        return is_array() || is_object();
    }

    /*!
    @brief return whether value is null

    This function returns true if and only if the JSON value is null.

    @return `true` if type is null, `false` otherwise.

    @complexity Constant.

    @exceptionsafety No-throw guarantee: this member function never throws
    exceptions.

    @liveexample{The following code exemplifies `is_null()` for all JSON
    types.,is_null}

    @since version 1.0.0
    */
    constexpr bool is_null() const noexcept
    {
        return m_type == value_t::null;
    }

    /*!
    @brief return whether value is a boolean

    This function returns true if and only if the JSON value is a boolean.

    @return `true` if type is boolean, `false` otherwise.

    @complexity Constant.

    @exceptionsafety No-throw guarantee: this member function never throws
    exceptions.

    @liveexample{The following code exemplifies `is_boolean()` for all JSON
    types.,is_boolean}

    @since version 1.0.0
    */
    constexpr bool is_boolean() const noexcept
    {
        return m_type == value_t::boolean;
    }

    /*!
    @brief return whether value is a number

    This function returns true if and only if the JSON value is a number. This
    includes both integer (signed and unsigned) and floating-point values.

    @return `true` if type is number (regardless whether integer, unsigned
    integer or floating-type), `false` otherwise.

    @complexity Constant.

    @exceptionsafety No-throw guarantee: this member function never throws
    exceptions.

    @liveexample{The following code exemplifies `is_number()` for all JSON
    types.,is_number}

    @sa @ref is_number_integer() -- check if value is an integer or unsigned
    integer number
    @sa @ref is_number_unsigned() -- check if value is an unsigned integer
    number
    @sa @ref is_number_float() -- check if value is a floating-point number

    @since version 1.0.0
    */
    constexpr bool is_number() const noexcept
    {
        return is_number_integer() || is_number_float();
    }

    /*!
    @brief return whether value is an integer number

    This function returns true if and only if the JSON value is a signed or
    unsigned integer number. This excludes floating-point values.

    @return `true` if type is an integer or unsigned integer number, `false`
    otherwise.

    @complexity Constant.

    @exceptionsafety No-throw guarantee: this member function never throws
    exceptions.

    @liveexample{The following code exemplifies `is_number_integer()` for all
    JSON types.,is_number_integer}

    @sa @ref is_number() -- check if value is a number
    @sa @ref is_number_unsigned() -- check if value is an unsigned integer
    number
    @sa @ref is_number_float() -- check if value is a floating-point number

    @since version 1.0.0
    */
    constexpr bool is_number_integer() const noexcept
    {
        return m_type == value_t::number_integer || m_type == value_t::number_unsigned;
    }

    /*!
    @brief return whether value is an unsigned integer number

    This function returns true if and only if the JSON value is an unsigned
    integer number. This excludes floating-point and signed integer values.

    @return `true` if type is an unsigned integer number, `false` otherwise.

    @complexity Constant.

    @exceptionsafety No-throw guarantee: this member function never throws
    exceptions.

    @liveexample{The following code exemplifies `is_number_unsigned()` for all
    JSON types.,is_number_unsigned}

    @sa @ref is_number() -- check if value is a number
    @sa @ref is_number_integer() -- check if value is an integer or unsigned
    integer number
    @sa @ref is_number_float() -- check if value is a floating-point number

    @since version 2.0.0
    */
    constexpr bool is_number_unsigned() const noexcept
    {
        return m_type == value_t::number_unsigned;
    }

    /*!
    @brief return whether value is a floating-point number

    This function returns true if and only if the JSON value is a
    floating-point number. This excludes signed and unsigned integer values.

    @return `true` if type is a floating-point number, `false` otherwise.

    @complexity Constant.

    @exceptionsafety No-throw guarantee: this member function never throws
    exceptions.

    @liveexample{The following code exemplifies `is_number_float()` for all
    JSON types.,is_number_float}

    @sa @ref is_number() -- check if value is number
    @sa @ref is_number_integer() -- check if value is an integer number
    @sa @ref is_number_unsigned() -- check if value is an unsigned integer
    number

    @since version 1.0.0
    */
    constexpr bool is_number_float() const noexcept
    {
        return m_type == value_t::number_float;
    }

    /*!
    @brief return whether value is an object

    This function returns true if and only if the JSON value is an object.

    @return `true` if type is object, `false` otherwise.

    @complexity Constant.

    @exceptionsafety No-throw guarantee: this member function never throws
    exceptions.

    @liveexample{The following code exemplifies `is_object()` for all JSON
    types.,is_object}

    @since version 1.0.0
    */
    constexpr bool is_object() const noexcept
    {
        return m_type == value_t::object;
    }

    /*!
    @brief return whether value is an array

    This function returns true if and only if the JSON value is an array.

    @return `true` if type is array, `false` otherwise.

    @complexity Constant.

    @exceptionsafety No-throw guarantee: this member function never throws
    exceptions.

    @liveexample{The following code exemplifies `is_array()` for all JSON
    types.,is_array}

    @since version 1.0.0
    */
    constexpr bool is_array() const noexcept
    {
        return m_type == value_t::array;
    }

    /*!
    @brief return whether value is a string

    This function returns true if and only if the JSON value is a string.

    @return `true` if type is string, `false` otherwise.

    @complexity Constant.

    @exceptionsafety No-throw guarantee: this member function never throws
    exceptions.

    @liveexample{The following code exemplifies `is_string()` for all JSON
    types.,is_string}

    @since version 1.0.0
    */
    constexpr bool is_string() const noexcept
    {
        return m_type == value_t::string;
    }

    /*!
    @brief return whether value is a binary array

    This function returns true if and only if the JSON value is a binary array.

    @return `true` if type is binary array, `false` otherwise.

    @complexity Constant.

    @exceptionsafety No-throw guarantee: this member function never throws
    exceptions.

    @liveexample{The following code exemplifies `is_binary()` for all JSON
    types.,is_binary}

    @since version 3.8.0
    */
    constexpr bool is_binary() const noexcept
    {
        return m_type == value_t::binary;
    }

    /*!
    @brief return whether value is discarded

    This function returns true if and only if the JSON value was discarded
    during parsing with a callback function (see @ref parser_callback_t).

    @note This function will always be `false` for JSON values after parsing.
    That is, discarded values can only occur during parsing, but will be
    removed when inside a structured value or replaced by null in other cases.

    @return `true` if type is discarded, `false` otherwise.

    @complexity Constant.

    @exceptionsafety No-throw guarantee: this member function never throws
    exceptions.

    @liveexample{The following code exemplifies `is_discarded()` for all JSON
    types.,is_discarded}

    @since version 1.0.0
    */
    constexpr bool is_discarded() const noexcept
    {
        return m_type == value_t::discarded;
    }

    /*!
    @brief return the type of the JSON value (implicit)

    Implicitly return the type of the JSON value as a value from the @ref
    value_t enumeration.

    @return the type of the JSON value

    @complexity Constant.

    @exceptionsafety No-throw guarantee: this member function never throws
    exceptions.

    @liveexample{The following code exemplifies the @ref value_t operator for
    all JSON types.,operator__value_t}

    @sa @ref type() -- return the type of the JSON value (explicit)
    @sa @ref type_name() -- return the type as string

    @since version 1.0.0
    */
    constexpr operator value_t() const noexcept
    {
        return m_type;
    }

    /// @}

  private:
    //////////////////
    // value access //
    //////////////////

    /// get a boolean (explicit)
    boolean_t get_impl(boolean_t* /*unused*/) const
    {
        if (JSON_HEDLEY_LIKELY(is_boolean()))
        {
            return m_value.boolean;
        }

        JSON_THROW(type_error::create(302, "type must be boolean, but is " + std::string(type_name())));
    }

    /// get a pointer to the value (object)
    object_t* get_impl_ptr(object_t* /*unused*/) noexcept
    {
        return is_object() ? m_value.object : nullptr;
    }

    /// get a pointer to the value (object)
    constexpr const object_t* get_impl_ptr(const object_t* /*unused*/) const noexcept
    {
        return is_object() ? m_value.object : nullptr;
    }

    /// get a pointer to the value (array)
    array_t* get_impl_ptr(array_t* /*unused*/) noexcept
    {
        return is_array() ? m_value.array : nullptr;
    }

    /// get a pointer to the value (array)
    constexpr const array_t* get_impl_ptr(const array_t* /*unused*/) const noexcept
    {
        return is_array() ? m_value.array : nullptr;
    }

    /// get a pointer to the value (string)
    string_t* get_impl_ptr(string_t* /*unused*/) noexcept
    {
        return is_string() ? m_value.string : nullptr;
    }

    /// get a pointer to the value (string)
    constexpr const string_t* get_impl_ptr(const string_t* /*unused*/) const noexcept
    {
        return is_string() ? m_value.string : nullptr;
    }

    /// get a pointer to the value (boolean)
    boolean_t* get_impl_ptr(boolean_t* /*unused*/) noexcept
    {
        return is_boolean() ? &m_value.boolean : nullptr;
    }

    /// get a pointer to the value (boolean)
    constexpr const boolean_t* get_impl_ptr(const boolean_t* /*unused*/) const noexcept
    {
        return is_boolean() ? &m_value.boolean : nullptr;
    }

    /// get a pointer to the value (integer number)
    number_integer_t* get_impl_ptr(number_integer_t* /*unused*/) noexcept
    {
        return is_number_integer() ? &m_value.number_integer : nullptr;
    }

    /// get a pointer to the value (integer number)
    constexpr const number_integer_t* get_impl_ptr(const number_integer_t* /*unused*/) const noexcept
    {
        return is_number_integer() ? &m_value.number_integer : nullptr;
    }

    /// get a pointer to the value (unsigned number)
    number_unsigned_t* get_impl_ptr(number_unsigned_t* /*unused*/) noexcept
    {
        return is_number_unsigned() ? &m_value.number_unsigned : nullptr;
    }

    /// get a pointer to the value (unsigned number)
    constexpr const number_unsigned_t* get_impl_ptr(const number_unsigned_t* /*unused*/) const noexcept
    {
        return is_number_unsigned() ? &m_value.number_unsigned : nullptr;
    }

    /// get a pointer to the value (floating-point number)
    number_float_t* get_impl_ptr(number_float_t* /*unused*/) noexcept
    {
        return is_number_float() ? &m_value.number_float : nullptr;
    }

    /// get a pointer to the value (floating-point number)
    constexpr const number_float_t* get_impl_ptr(const number_float_t* /*unused*/) const noexcept
    {
        return is_number_float() ? &m_value.number_float : nullptr;
    }

    /// get a pointer to the value (binary)
    binary_t* get_impl_ptr(binary_t* /*unused*/) noexcept
    {
        return is_binary() ? m_value.binary : nullptr;
    }

    /// get a pointer to the value (binary)
    constexpr const binary_t* get_impl_ptr(const binary_t* /*unused*/) const noexcept
    {
        return is_binary() ? m_value.binary : nullptr;
    }

    /*!
    @brief helper function to implement get_ref()

    This function helps to implement get_ref() without code duplication for
    const and non-const overloads

    @tparam ThisType will be deduced as `basic_json` or `const basic_json`

    @throw type_error.303 if ReferenceType does not match underlying value
    type of the current JSON
    */
    template<typename ReferenceType, typename ThisType>
    static ReferenceType get_ref_impl(ThisType& obj)
    {
        // delegate the call to get_ptr<>()
        auto ptr = obj.template get_ptr<typename std::add_pointer<ReferenceType>::type>();

        if (JSON_HEDLEY_LIKELY(ptr != nullptr))
        {
            return *ptr;
        }

        JSON_THROW(type_error::create(303, "incompatible ReferenceType for get_ref, actual type is " + std::string(obj.type_name())));
    }

  public:
    /// @name value access
    /// Direct access to the stored value of a JSON value.
    /// @{

    /*!
    @brief get special-case overload

    This overloads avoids a lot of template boilerplate, it can be seen as the
    identity method

    @tparam BasicJsonType == @ref basic_json

    @return a copy of *this

    @complexity Constant.

    @since version 2.1.0
    */
    template<typename BasicJsonType, detail::enable_if_t<
                 std::is_same<typename std::remove_const<BasicJsonType>::type, basic_json_t>::value,
                 int> = 0>
    basic_json get() const
    {
        return *this;
    }

    /*!
    @brief get special-case overload

    This overloads converts the current @ref basic_json in a different
    @ref basic_json type

    @tparam BasicJsonType == @ref basic_json

    @return a copy of *this, converted into @tparam BasicJsonType

    @complexity Depending on the implementation of the called `from_json()`
                method.

    @since version 3.2.0
    */
    template < typename BasicJsonType, detail::enable_if_t <
                   !std::is_same<BasicJsonType, basic_json>::value&&
                   detail::is_basic_json<BasicJsonType>::value, int > = 0 >
    BasicJsonType get() const
    {
        return *this;
    }

    /*!
    @brief get a value (explicit)

    Explicit type conversion between the JSON value and a compatible value
    which is [CopyConstructible](https://en.cppreference.com/w/cpp/named_req/CopyConstructible)
    and [DefaultConstructible](https://en.cppreference.com/w/cpp/named_req/DefaultConstructible).
    The value is converted by calling the @ref json_serializer<ValueType>
    `from_json()` method.

    The function is equivalent to executing
    @code {.cpp}
    ValueType ret;
    JSONSerializer<ValueType>::from_json(*this, ret);
    return ret;
    @endcode

    This overloads is chosen if:
    - @a ValueType is not @ref basic_json,
    - @ref json_serializer<ValueType> has a `from_json()` method of the form
      `void from_json(const basic_json&, ValueType&)`, and
    - @ref json_serializer<ValueType> does not have a `from_json()` method of
      the form `ValueType from_json(const basic_json&)`

    @tparam ValueTypeCV the provided value type
    @tparam ValueType the returned value type

    @return copy of the JSON value, converted to @a ValueType

    @throw what @ref json_serializer<ValueType> `from_json()` method throws

    @liveexample{The example below shows several conversions from JSON values
    to other types. There a few things to note: (1) Floating-point numbers can
    be converted to integers\, (2) A JSON array can be converted to a standard
    `std::vector<short>`\, (3) A JSON object can be converted to C++
    associative containers such as `std::unordered_map<std::string\,
    json>`.,get__ValueType_const}

    @since version 2.1.0
    */
    template < typename ValueTypeCV, typename ValueType = detail::uncvref_t<ValueTypeCV>,
               detail::enable_if_t <
                   !detail::is_basic_json<ValueType>::value &&
                   detail::has_from_json<basic_json_t, ValueType>::value &&
                   !detail::has_non_default_from_json<basic_json_t, ValueType>::value,
                   int > = 0 >
    ValueType get() const noexcept(noexcept(
                                       JSONSerializer<ValueType>::from_json(std::declval<const basic_json_t&>(), std::declval<ValueType&>())))
    {
        // we cannot static_assert on ValueTypeCV being non-const, because
        // there is support for get<const basic_json_t>(), which is why we
        // still need the uncvref
        static_assert(!std::is_reference<ValueTypeCV>::value,
                      "get() cannot be used with reference types, you might want to use get_ref()");
        static_assert(std::is_default_constructible<ValueType>::value,
                      "types must be DefaultConstructible when used with get()");

        ValueType ret;
        JSONSerializer<ValueType>::from_json(*this, ret);
        return ret;
    }

    /*!
    @brief get a value (explicit); special case

    Explicit type conversion between the JSON value and a compatible value
    which is **not** [CopyConstructible](https://en.cppreference.com/w/cpp/named_req/CopyConstructible)
    and **not** [DefaultConstructible](https://en.cppreference.com/w/cpp/named_req/DefaultConstructible).
    The value is converted by calling the @ref json_serializer<ValueType>
    `from_json()` method.

    The function is equivalent to executing
    @code {.cpp}
    return JSONSerializer<ValueTypeCV>::from_json(*this);
    @endcode

    This overloads is chosen if:
    - @a ValueType is not @ref basic_json and
    - @ref json_serializer<ValueType> has a `from_json()` method of the form
      `ValueType from_json(const basic_json&)`

    @note If @ref json_serializer<ValueType> has both overloads of
    `from_json()`, this one is chosen.

    @tparam ValueTypeCV the provided value type
    @tparam ValueType the returned value type

    @return copy of the JSON value, converted to @a ValueType

    @throw what @ref json_serializer<ValueType> `from_json()` method throws

    @since version 2.1.0
    */
    template < typename ValueTypeCV, typename ValueType = detail::uncvref_t<ValueTypeCV>,
               detail::enable_if_t < !std::is_same<basic_json_t, ValueType>::value &&
                                     detail::has_non_default_from_json<basic_json_t, ValueType>::value,
                                     int > = 0 >
    ValueType get() const noexcept(noexcept(
                                       JSONSerializer<ValueType>::from_json(std::declval<const basic_json_t&>())))
    {
        static_assert(!std::is_reference<ValueTypeCV>::value,
                      "get() cannot be used with reference types, you might want to use get_ref()");
        return JSONSerializer<ValueType>::from_json(*this);
    }

    /*!
    @brief get a value (explicit)

    Explicit type conversion between the JSON value and a compatible value.
    The value is filled into the input parameter by calling the @ref json_serializer<ValueType>
    `from_json()` method.

    The function is equivalent to executing
    @code {.cpp}
    ValueType v;
    JSONSerializer<ValueType>::from_json(*this, v);
    @endcode

    This overloads is chosen if:
    - @a ValueType is not @ref basic_json,
    - @ref json_serializer<ValueType> has a `from_json()` method of the form
      `void from_json(const basic_json&, ValueType&)`, and

    @tparam ValueType the input parameter type.

    @return the input parameter, allowing chaining calls.

    @throw what @ref json_serializer<ValueType> `from_json()` method throws

    @liveexample{The example below shows several conversions from JSON values
    to other types. There a few things to note: (1) Floating-point numbers can
    be converted to integers\, (2) A JSON array can be converted to a standard
    `std::vector<short>`\, (3) A JSON object can be converted to C++
    associative containers such as `std::unordered_map<std::string\,
    json>`.,get_to}

    @since version 3.3.0
    */
    template < typename ValueType,
               detail::enable_if_t <
                   !detail::is_basic_json<ValueType>::value&&
                   detail::has_from_json<basic_json_t, ValueType>::value,
                   int > = 0 >
    ValueType & get_to(ValueType& v) const noexcept(noexcept(
                JSONSerializer<ValueType>::from_json(std::declval<const basic_json_t&>(), v)))
    {
        JSONSerializer<ValueType>::from_json(*this, v);
        return v;
    }

    template <
        typename T, std::size_t N,
        typename Array = T (&)[N],
        detail::enable_if_t <
            detail::has_from_json<basic_json_t, Array>::value, int > = 0 >
    Array get_to(T (&v)[N]) const
    noexcept(noexcept(JSONSerializer<Array>::from_json(
                          std::declval<const basic_json_t&>(), v)))
    {
        JSONSerializer<Array>::from_json(*this, v);
        return v;
    }


    /*!
    @brief get a pointer value (implicit)

    Implicit pointer access to the internally stored JSON value. No copies are
    made.

    @warning Writing data to the pointee of the result yields an undefined
    state.

    @tparam PointerType pointer type; must be a pointer to @ref array_t, @ref
    object_t, @ref string_t, @ref boolean_t, @ref number_integer_t,
    @ref number_unsigned_t, or @ref number_float_t. Enforced by a static
    assertion.

    @return pointer to the internally stored JSON value if the requested
    pointer type @a PointerType fits to the JSON value; `nullptr` otherwise

    @complexity Constant.

    @liveexample{The example below shows how pointers to internal values of a
    JSON value can be requested. Note that no type conversions are made and a
    `nullptr` is returned if the value and the requested pointer type does not
    match.,get_ptr}

    @since version 1.0.0
    */
    template<typename PointerType, typename std::enable_if<
                 std::is_pointer<PointerType>::value, int>::type = 0>
    auto get_ptr() noexcept -> decltype(std::declval<basic_json_t&>().get_impl_ptr(std::declval<PointerType>()))
    {
        // delegate the call to get_impl_ptr<>()
        return get_impl_ptr(static_cast<PointerType>(nullptr));
    }

    /*!
    @brief get a pointer value (implicit)
    @copydoc get_ptr()
    */
    template < typename PointerType, typename std::enable_if <
                   std::is_pointer<PointerType>::value&&
                   std::is_const<typename std::remove_pointer<PointerType>::type>::value, int >::type = 0 >
    constexpr auto get_ptr() const noexcept -> decltype(std::declval<const basic_json_t&>().get_impl_ptr(std::declval<PointerType>()))
    {
        // delegate the call to get_impl_ptr<>() const
        return get_impl_ptr(static_cast<PointerType>(nullptr));
    }

    /*!
    @brief get a pointer value (explicit)

    Explicit pointer access to the internally stored JSON value. No copies are
    made.

    @warning The pointer becomes invalid if the underlying JSON object
    changes.

    @tparam PointerType pointer type; must be a pointer to @ref array_t, @ref
    object_t, @ref string_t, @ref boolean_t, @ref number_integer_t,
    @ref number_unsigned_t, or @ref number_float_t.

    @return pointer to the internally stored JSON value if the requested
    pointer type @a PointerType fits to the JSON value; `nullptr` otherwise

    @complexity Constant.

    @liveexample{The example below shows how pointers to internal values of a
    JSON value can be requested. Note that no type conversions are made and a
    `nullptr` is returned if the value and the requested pointer type does not
    match.,get__PointerType}

    @sa @ref get_ptr() for explicit pointer-member access

    @since version 1.0.0
    */
    template<typename PointerType, typename std::enable_if<
                 std::is_pointer<PointerType>::value, int>::type = 0>
    auto get() noexcept -> decltype(std::declval<basic_json_t&>().template get_ptr<PointerType>())
    {
        // delegate the call to get_ptr
        return get_ptr<PointerType>();
    }

    /*!
    @brief get a pointer value (explicit)
    @copydoc get()
    */
    template<typename PointerType, typename std::enable_if<
                 std::is_pointer<PointerType>::value, int>::type = 0>
    constexpr auto get() const noexcept -> decltype(std::declval<const basic_json_t&>().template get_ptr<PointerType>())
    {
        // delegate the call to get_ptr
        return get_ptr<PointerType>();
    }

    /*!
    @brief get a reference value (implicit)

    Implicit reference access to the internally stored JSON value. No copies
    are made.

    @warning Writing data to the referee of the result yields an undefined
    state.

    @tparam ReferenceType reference type; must be a reference to @ref array_t,
    @ref object_t, @ref string_t, @ref boolean_t, @ref number_integer_t, or
    @ref number_float_t. Enforced by static assertion.

    @return reference to the internally stored JSON value if the requested
    reference type @a ReferenceType fits to the JSON value; throws
    type_error.303 otherwise

    @throw type_error.303 in case passed type @a ReferenceType is incompatible
    with the stored JSON value; see example below

    @complexity Constant.

    @liveexample{The example shows several calls to `get_ref()`.,get_ref}

    @since version 1.1.0
    */
    template<typename ReferenceType, typename std::enable_if<
                 std::is_reference<ReferenceType>::value, int>::type = 0>
    ReferenceType get_ref()
    {
        // delegate call to get_ref_impl
        return get_ref_impl<ReferenceType>(*this);
    }

    /*!
    @brief get a reference value (implicit)
    @copydoc get_ref()
    */
    template < typename ReferenceType, typename std::enable_if <
                   std::is_reference<ReferenceType>::value&&
                   std::is_const<typename std::remove_reference<ReferenceType>::type>::value, int >::type = 0 >
    ReferenceType get_ref() const
    {
        // delegate call to get_ref_impl
        return get_ref_impl<ReferenceType>(*this);
    }

    /*!
    @brief get a value (implicit)

    Implicit type conversion between the JSON value and a compatible value.
    The call is realized by calling @ref get() const.

    @tparam ValueType non-pointer type compatible to the JSON value, for
    instance `int` for JSON integer numbers, `bool` for JSON booleans, or
    `std::vector` types for JSON arrays. The character type of @ref string_t
    as well as an initializer list of this type is excluded to avoid
    ambiguities as these types implicitly convert to `std::string`.

    @return copy of the JSON value, converted to type @a ValueType

    @throw type_error.302 in case passed type @a ValueType is incompatible
    to the JSON value type (e.g., the JSON value is of type boolean, but a
    string is requested); see example below

    @complexity Linear in the size of the JSON value.

    @liveexample{The example below shows several conversions from JSON values
    to other types. There a few things to note: (1) Floating-point numbers can
    be converted to integers\, (2) A JSON array can be converted to a standard
    `std::vector<short>`\, (3) A JSON object can be converted to C++
    associative containers such as `std::unordered_map<std::string\,
    json>`.,operator__ValueType}

    @since version 1.0.0
    */
    template < typename ValueType, typename std::enable_if <
                   !std::is_pointer<ValueType>::value&&
                   !std::is_same<ValueType, detail::json_ref<basic_json>>::value&&
                   !std::is_same<ValueType, typename string_t::value_type>::value&&
                   !detail::is_basic_json<ValueType>::value
                   && !std::is_same<ValueType, std::initializer_list<typename string_t::value_type>>::value
#if defined(JSON_HAS_CPP_17) && (defined(__GNUC__) || (defined(_MSC_VER) && _MSC_VER >= 1910 && _MSC_VER <= 1914))
                   && !std::is_same<ValueType, typename std::string_view>::value
#endif
                   && detail::is_detected<detail::get_template_function, const basic_json_t&, ValueType>::value
                   , int >::type = 0 >
    operator ValueType() const
    {
        // delegate the call to get<>() const
        return get<ValueType>();
    }

    /*!
    @return reference to the binary value

    @throw type_error.302 if the value is not binary

    @sa @ref is_binary() to check if the value is binary

    @since version 3.8.0
    */
    binary_t& get_binary()
    {
        if (!is_binary())
        {
            JSON_THROW(type_error::create(302, "type must be binary, but is " + std::string(type_name())));
        }

        return *get_ptr<binary_t*>();
    }

    /// @copydoc get_binary()
    const binary_t& get_binary() const
    {
        if (!is_binary())
        {
            JSON_THROW(type_error::create(302, "type must be binary, but is " + std::string(type_name())));
        }

        return *get_ptr<const binary_t*>();
    }

    /// @}


    ////////////////////
    // element access //
    ////////////////////

    /// @name element access
    /// Access to the JSON value.
    /// @{

    /*!
    @brief access specified array element with bounds checking

    Returns a reference to the element at specified location @a idx, with
    bounds checking.

    @param[in] idx  index of the element to access

    @return reference to the element at index @a idx

    @throw type_error.304 if the JSON value is not an array; in this case,
    calling `at` with an index makes no sense. See example below.
    @throw out_of_range.401 if the index @a idx is out of range of the array;
    that is, `idx >= size()`. See example below.

    @exceptionsafety Strong guarantee: if an exception is thrown, there are no
    changes in the JSON value.

    @complexity Constant.

    @since version 1.0.0

    @liveexample{The example below shows how array elements can be read and
    written using `at()`. It also demonstrates the different exceptions that
    can be thrown.,at__size_type}
    */
    reference at(size_type idx)
    {
        // at only works for arrays
        if (JSON_HEDLEY_LIKELY(is_array()))
        {
            JSON_TRY
            {
                return m_value.array->at(idx);
            }
            JSON_CATCH (std::out_of_range&)
            {
                // create better exception explanation
                JSON_THROW(out_of_range::create(401, "array index " + std::to_string(idx) + " is out of range"));
            }
        }
        else
        {
            JSON_THROW(type_error::create(304, "cannot use at() with " + std::string(type_name())));
        }
    }

    /*!
    @brief access specified array element with bounds checking

    Returns a const reference to the element at specified location @a idx,
    with bounds checking.

    @param[in] idx  index of the element to access

    @return const reference to the element at index @a idx

    @throw type_error.304 if the JSON value is not an array; in this case,
    calling `at` with an index makes no sense. See example below.
    @throw out_of_range.401 if the index @a idx is out of range of the array;
    that is, `idx >= size()`. See example below.

    @exceptionsafety Strong guarantee: if an exception is thrown, there are no
    changes in the JSON value.

    @complexity Constant.

    @since version 1.0.0

    @liveexample{The example below shows how array elements can be read using
    `at()`. It also demonstrates the different exceptions that can be thrown.,
    at__size_type_const}
    */
    const_reference at(size_type idx) const
    {
        // at only works for arrays
        if (JSON_HEDLEY_LIKELY(is_array()))
        {
            JSON_TRY
            {
                return m_value.array->at(idx);
            }
            JSON_CATCH (std::out_of_range&)
            {
                // create better exception explanation
                JSON_THROW(out_of_range::create(401, "array index " + std::to_string(idx) + " is out of range"));
            }
        }
        else
        {
            JSON_THROW(type_error::create(304, "cannot use at() with " + std::string(type_name())));
        }
    }

    /*!
    @brief access specified object element with bounds checking

    Returns a reference to the element at with specified key @a key, with
    bounds checking.

    @param[in] key  key of the element to access

    @return reference to the element at key @a key

    @throw type_error.304 if the JSON value is not an object; in this case,
    calling `at` with a key makes no sense. See example below.
    @throw out_of_range.403 if the key @a key is is not stored in the object;
    that is, `find(key) == end()`. See example below.

    @exceptionsafety Strong guarantee: if an exception is thrown, there are no
    changes in the JSON value.

    @complexity Logarithmic in the size of the container.

    @sa @ref operator[](const typename object_t::key_type&) for unchecked
    access by reference
    @sa @ref value() for access by value with a default value

    @since version 1.0.0

    @liveexample{The example below shows how object elements can be read and
    written using `at()`. It also demonstrates the different exceptions that
    can be thrown.,at__object_t_key_type}
    */
    reference at(const typename object_t::key_type& key)
    {
        // at only works for objects
        if (JSON_HEDLEY_LIKELY(is_object()))
        {
            JSON_TRY
            {
                return m_value.object->at(key);
            }
            JSON_CATCH (std::out_of_range&)
            {
                // create better exception explanation
                JSON_THROW(out_of_range::create(403, "key '" + key + "' not found"));
            }
        }
        else
        {
            JSON_THROW(type_error::create(304, "cannot use at() with " + std::string(type_name())));
        }
    }

    /*!
    @brief access specified object element with bounds checking

    Returns a const reference to the element at with specified key @a key,
    with bounds checking.

    @param[in] key  key of the element to access

    @return const reference to the element at key @a key

    @throw type_error.304 if the JSON value is not an object; in this case,
    calling `at` with a key makes no sense. See example below.
    @throw out_of_range.403 if the key @a key is is not stored in the object;
    that is, `find(key) == end()`. See example below.

    @exceptionsafety Strong guarantee: if an exception is thrown, there are no
    changes in the JSON value.

    @complexity Logarithmic in the size of the container.

    @sa @ref operator[](const typename object_t::key_type&) for unchecked
    access by reference
    @sa @ref value() for access by value with a default value

    @since version 1.0.0

    @liveexample{The example below shows how object elements can be read using
    `at()`. It also demonstrates the different exceptions that can be thrown.,
    at__object_t_key_type_const}
    */
    const_reference at(const typename object_t::key_type& key) const
    {
        // at only works for objects
        if (JSON_HEDLEY_LIKELY(is_object()))
        {
            JSON_TRY
            {
                return m_value.object->at(key);
            }
            JSON_CATCH (std::out_of_range&)
            {
                // create better exception explanation
                JSON_THROW(out_of_range::create(403, "key '" + key + "' not found"));
            }
        }
        else
        {
            JSON_THROW(type_error::create(304, "cannot use at() with " + std::string(type_name())));
        }
    }

    /*!
    @brief access specified array element

    Returns a reference to the element at specified location @a idx.

    @note If @a idx is beyond the range of the array (i.e., `idx >= size()`),
    then the array is silently filled up with `null` values to make `idx` a
    valid reference to the last stored element.

    @param[in] idx  index of the element to access

    @return reference to the element at index @a idx

    @throw type_error.305 if the JSON value is not an array or null; in that
    cases, using the [] operator with an index makes no sense.

    @complexity Constant if @a idx is in the range of the array. Otherwise
    linear in `idx - size()`.

    @liveexample{The example below shows how array elements can be read and
    written using `[]` operator. Note the addition of `null`
    values.,operatorarray__size_type}

    @since version 1.0.0
    */
    reference operator[](size_type idx)
    {
        // implicitly convert null value to an empty array
        if (is_null())
        {
            m_type = value_t::array;
            m_value.array = create<array_t>();
            assert_invariant();
        }

        // operator[] only works for arrays
        if (JSON_HEDLEY_LIKELY(is_array()))
        {
            // fill up array with null values if given idx is outside range
            if (idx >= m_value.array->size())
            {
                m_value.array->insert(m_value.array->end(),
                                      idx - m_value.array->size() + 1,
                                      basic_json());
            }

            return m_value.array->operator[](idx);
        }

        JSON_THROW(type_error::create(305, "cannot use operator[] with a numeric argument with " + std::string(type_name())));
    }

    /*!
    @brief access specified array element

    Returns a const reference to the element at specified location @a idx.

    @param[in] idx  index of the element to access

    @return const reference to the element at index @a idx

    @throw type_error.305 if the JSON value is not an array; in that case,
    using the [] operator with an index makes no sense.

    @complexity Constant.

    @liveexample{The example below shows how array elements can be read using
    the `[]` operator.,operatorarray__size_type_const}

    @since version 1.0.0
    */
    const_reference operator[](size_type idx) const
    {
        // const operator[] only works for arrays
        if (JSON_HEDLEY_LIKELY(is_array()))
        {
            return m_value.array->operator[](idx);
        }

        JSON_THROW(type_error::create(305, "cannot use operator[] with a numeric argument with " + std::string(type_name())));
    }

    /*!
    @brief access specified object element

    Returns a reference to the element at with specified key @a key.

    @note If @a key is not found in the object, then it is silently added to
    the object and filled with a `null` value to make `key` a valid reference.
    In case the value was `null` before, it is converted to an object.

    @param[in] key  key of the element to access

    @return reference to the element at key @a key

    @throw type_error.305 if the JSON value is not an object or null; in that
    cases, using the [] operator with a key makes no sense.

    @complexity Logarithmic in the size of the container.

    @liveexample{The example below shows how object elements can be read and
    written using the `[]` operator.,operatorarray__key_type}

    @sa @ref at(const typename object_t::key_type&) for access by reference
    with range checking
    @sa @ref value() for access by value with a default value

    @since version 1.0.0
    */
    reference operator[](const typename object_t::key_type& key)
    {
        // implicitly convert null value to an empty object
        if (is_null())
        {
            m_type = value_t::object;
            m_value.object = create<object_t>();
            assert_invariant();
        }

        // operator[] only works for objects
        if (JSON_HEDLEY_LIKELY(is_object()))
        {
            return m_value.object->operator[](key);
        }

        JSON_THROW(type_error::create(305, "cannot use operator[] with a string argument with " + std::string(type_name())));
    }

    /*!
    @brief read-only access specified object element

    Returns a const reference to the element at with specified key @a key. No
    bounds checking is performed.

    @warning If the element with key @a key does not exist, the behavior is
    undefined.

    @param[in] key  key of the element to access

    @return const reference to the element at key @a key

    @pre The element with key @a key must exist. **This precondition is
         enforced with an assertion.**

    @throw type_error.305 if the JSON value is not an object; in that case,
    using the [] operator with a key makes no sense.

    @complexity Logarithmic in the size of the container.

    @liveexample{The example below shows how object elements can be read using
    the `[]` operator.,operatorarray__key_type_const}

    @sa @ref at(const typename object_t::key_type&) for access by reference
    with range checking
    @sa @ref value() for access by value with a default value

    @since version 1.0.0
    */
    const_reference operator[](const typename object_t::key_type& key) const
    {
        // const operator[] only works for objects
        if (JSON_HEDLEY_LIKELY(is_object()))
        {
            assert(m_value.object->find(key) != m_value.object->end());
            return m_value.object->find(key)->second;
        }

        JSON_THROW(type_error::create(305, "cannot use operator[] with a string argument with " + std::string(type_name())));
    }

    /*!
    @brief access specified object element

    Returns a reference to the element at with specified key @a key.

    @note If @a key is not found in the object, then it is silently added to
    the object and filled with a `null` value to make `key` a valid reference.
    In case the value was `null` before, it is converted to an object.

    @param[in] key  key of the element to access

    @return reference to the element at key @a key

    @throw type_error.305 if the JSON value is not an object or null; in that
    cases, using the [] operator with a key makes no sense.

    @complexity Logarithmic in the size of the container.

    @liveexample{The example below shows how object elements can be read and
    written using the `[]` operator.,operatorarray__key_type}

    @sa @ref at(const typename object_t::key_type&) for access by reference
    with range checking
    @sa @ref value() for access by value with a default value

    @since version 1.1.0
    */
    template<typename T>
    JSON_HEDLEY_NON_NULL(2)
    reference operator[](T* key)
    {
        // implicitly convert null to object
        if (is_null())
        {
            m_type = value_t::object;
            m_value = value_t::object;
            assert_invariant();
        }

        // at only works for objects
        if (JSON_HEDLEY_LIKELY(is_object()))
        {
            return m_value.object->operator[](key);
        }

        JSON_THROW(type_error::create(305, "cannot use operator[] with a string argument with " + std::string(type_name())));
    }

    /*!
    @brief read-only access specified object element

    Returns a const reference to the element at with specified key @a key. No
    bounds checking is performed.

    @warning If the element with key @a key does not exist, the behavior is
    undefined.

    @param[in] key  key of the element to access

    @return const reference to the element at key @a key

    @pre The element with key @a key must exist. **This precondition is
         enforced with an assertion.**

    @throw type_error.305 if the JSON value is not an object; in that case,
    using the [] operator with a key makes no sense.

    @complexity Logarithmic in the size of the container.

    @liveexample{The example below shows how object elements can be read using
    the `[]` operator.,operatorarray__key_type_const}

    @sa @ref at(const typename object_t::key_type&) for access by reference
    with range checking
    @sa @ref value() for access by value with a default value

    @since version 1.1.0
    */
    template<typename T>
    JSON_HEDLEY_NON_NULL(2)
    const_reference operator[](T* key) const
    {
        // at only works for objects
        if (JSON_HEDLEY_LIKELY(is_object()))
        {
            assert(m_value.object->find(key) != m_value.object->end());
            return m_value.object->find(key)->second;
        }

        JSON_THROW(type_error::create(305, "cannot use operator[] with a string argument with " + std::string(type_name())));
    }

    /*!
    @brief access specified object element with default value

    Returns either a copy of an object's element at the specified key @a key
    or a given default value if no element with key @a key exists.

    The function is basically equivalent to executing
    @code {.cpp}
    try {
        return at(key);
    } catch(out_of_range) {
        return default_value;
    }
    @endcode

    @note Unlike @ref at(const typename object_t::key_type&), this function
    does not throw if the given key @a key was not found.

    @note Unlike @ref operator[](const typename object_t::key_type& key), this
    function does not implicitly add an element to the position defined by @a
    key. This function is furthermore also applicable to const objects.

    @param[in] key  key of the element to access
    @param[in] default_value  the value to return if @a key is not found

    @tparam ValueType type compatible to JSON values, for instance `int` for
    JSON integer numbers, `bool` for JSON booleans, or `std::vector` types for
    JSON arrays. Note the type of the expected value at @a key and the default
    value @a default_value must be compatible.

    @return copy of the element at key @a key or @a default_value if @a key
    is not found

    @throw type_error.302 if @a default_value does not match the type of the
    value at @a key
    @throw type_error.306 if the JSON value is not an object; in that case,
    using `value()` with a key makes no sense.

    @complexity Logarithmic in the size of the container.

    @liveexample{The example below shows how object elements can be queried
    with a default value.,basic_json__value}

    @sa @ref at(const typename object_t::key_type&) for access by reference
    with range checking
    @sa @ref operator[](const typename object_t::key_type&) for unchecked
    access by reference

    @since version 1.0.0
    */
<<<<<<< HEAD
    template < class ValueType, typename std::enable_if <
                   std::is_convertible<basic_json_t, ValueType>::value
                   && !std::is_same<value_t, ValueType>::value, int >::type = 0 >
    ValueType value(const typename object_t::key_type& key, const ValueType& default_value) const
=======
    template<class ValueType, typename std::enable_if<
                 std::is_convertible<basic_json_t, ValueType>::value
                 and not std::is_same<value_t, ValueType>::value, int>::type = 0>
    ValueType value(const typename object_t::key_type& key, ValueType && default_value) const
>>>>>>> 5ba0f65c
    {
        // at only works for objects
        if (JSON_HEDLEY_LIKELY(is_object()))
        {
            // if key is found, return value and given default value otherwise
            const auto it = find(key);
            if (it != end())
            {
                return *it;
            }

            return std::move(default_value);
        }

        JSON_THROW(type_error::create(306, "cannot use value() with " + std::string(type_name())));
    }

    /*!
    @brief overload for a default value of type const char*
    @copydoc basic_json::value(const typename object_t::key_type&, const ValueType&) const
    */
    string_t value(const typename object_t::key_type& key, const char* default_value) const
    {
        return value(key, std::move(string_t(default_value)));
    }

    /*!
    @brief access specified object element via JSON Pointer with default value

    Returns either a copy of an object's element at the specified key @a key
    or a given default value if no element with key @a key exists.

    The function is basically equivalent to executing
    @code {.cpp}
    try {
        return at(ptr);
    } catch(out_of_range) {
        return default_value;
    }
    @endcode

    @note Unlike @ref at(const json_pointer&), this function does not throw
    if the given key @a key was not found.

    @param[in] ptr  a JSON pointer to the element to access
    @param[in] default_value  the value to return if @a ptr found no value

    @tparam ValueType type compatible to JSON values, for instance `int` for
    JSON integer numbers, `bool` for JSON booleans, or `std::vector` types for
    JSON arrays. Note the type of the expected value at @a key and the default
    value @a default_value must be compatible.

    @return copy of the element at key @a key or @a default_value if @a key
    is not found

    @throw type_error.302 if @a default_value does not match the type of the
    value at @a ptr
    @throw type_error.306 if the JSON value is not an object; in that case,
    using `value()` with a key makes no sense.

    @complexity Logarithmic in the size of the container.

    @liveexample{The example below shows how object elements can be queried
    with a default value.,basic_json__value_ptr}

    @sa @ref operator[](const json_pointer&) for unchecked access by reference

    @since version 2.0.2
    */
    template<class ValueType, typename std::enable_if<
                 std::is_convertible<basic_json_t, ValueType>::value, int>::type = 0>
    ValueType value(const json_pointer& ptr, ValueType && default_value) const
    {
        // at only works for objects
        if (JSON_HEDLEY_LIKELY(is_object()))
        {
            // if pointer resolves a value, return it or use default value
            JSON_TRY
            {
                return ptr.get_checked(this);
            }
            JSON_INTERNAL_CATCH (out_of_range&)
            {
                return std::move(default_value);
            }
        }

        JSON_THROW(type_error::create(306, "cannot use value() with " + std::string(type_name())));
    }

    /*!
    @brief overload for a default value of type const char*
    @copydoc basic_json::value(const json_pointer&, ValueType) const
    */
    JSON_HEDLEY_NON_NULL(3)
    string_t value(const json_pointer& ptr, const char* default_value) const
    {
        return value(ptr, std::move(string_t(default_value)));
    }

    /*!
    @brief access the first element

    Returns a reference to the first element in the container. For a JSON
    container `c`, the expression `c.front()` is equivalent to `*c.begin()`.

    @return In case of a structured type (array or object), a reference to the
    first element is returned. In case of number, string, boolean, or binary
    values, a reference to the value is returned.

    @complexity Constant.

    @pre The JSON value must not be `null` (would throw `std::out_of_range`)
    or an empty array or object (undefined behavior, **guarded by
    assertions**).
    @post The JSON value remains unchanged.

    @throw invalid_iterator.214 when called on `null` value

    @liveexample{The following code shows an example for `front()`.,front}

    @sa @ref back() -- access the last element

    @since version 1.0.0
    */
    reference front()
    {
        return *begin();
    }

    /*!
    @copydoc basic_json::front()
    */
    const_reference front() const
    {
        return *cbegin();
    }

    /*!
    @brief access the last element

    Returns a reference to the last element in the container. For a JSON
    container `c`, the expression `c.back()` is equivalent to
    @code {.cpp}
    auto tmp = c.end();
    --tmp;
    return *tmp;
    @endcode

    @return In case of a structured type (array or object), a reference to the
    last element is returned. In case of number, string, boolean, or binary
    values, a reference to the value is returned.

    @complexity Constant.

    @pre The JSON value must not be `null` (would throw `std::out_of_range`)
    or an empty array or object (undefined behavior, **guarded by
    assertions**).
    @post The JSON value remains unchanged.

    @throw invalid_iterator.214 when called on a `null` value. See example
    below.

    @liveexample{The following code shows an example for `back()`.,back}

    @sa @ref front() -- access the first element

    @since version 1.0.0
    */
    reference back()
    {
        auto tmp = end();
        --tmp;
        return *tmp;
    }

    /*!
    @copydoc basic_json::back()
    */
    const_reference back() const
    {
        auto tmp = cend();
        --tmp;
        return *tmp;
    }

    /*!
    @brief remove element given an iterator

    Removes the element specified by iterator @a pos. The iterator @a pos must
    be valid and dereferenceable. Thus the `end()` iterator (which is valid,
    but is not dereferenceable) cannot be used as a value for @a pos.

    If called on a primitive type other than `null`, the resulting JSON value
    will be `null`.

    @param[in] pos iterator to the element to remove
    @return Iterator following the last removed element. If the iterator @a
    pos refers to the last element, the `end()` iterator is returned.

    @tparam IteratorType an @ref iterator or @ref const_iterator

    @post Invalidates iterators and references at or after the point of the
    erase, including the `end()` iterator.

    @throw type_error.307 if called on a `null` value; example: `"cannot use
    erase() with null"`
    @throw invalid_iterator.202 if called on an iterator which does not belong
    to the current JSON value; example: `"iterator does not fit current
    value"`
    @throw invalid_iterator.205 if called on a primitive type with invalid
    iterator (i.e., any iterator which is not `begin()`); example: `"iterator
    out of range"`

    @complexity The complexity depends on the type:
    - objects: amortized constant
    - arrays: linear in distance between @a pos and the end of the container
    - strings and binary: linear in the length of the member
    - other types: constant

    @liveexample{The example shows the result of `erase()` for different JSON
    types.,erase__IteratorType}

    @sa @ref erase(IteratorType, IteratorType) -- removes the elements in
    the given range
    @sa @ref erase(const typename object_t::key_type&) -- removes the element
    from an object at the given key
    @sa @ref erase(const size_type) -- removes the element from an array at
    the given index

    @since version 1.0.0
    */
    template < class IteratorType, typename std::enable_if <
                   std::is_same<IteratorType, typename basic_json_t::iterator>::value ||
                   std::is_same<IteratorType, typename basic_json_t::const_iterator>::value, int >::type
               = 0 >
    IteratorType erase(IteratorType pos)
    {
        // make sure iterator fits the current value
        if (JSON_HEDLEY_UNLIKELY(this != pos.m_object))
        {
            JSON_THROW(invalid_iterator::create(202, "iterator does not fit current value"));
        }

        IteratorType result = end();

        switch (m_type)
        {
            case value_t::boolean:
            case value_t::number_float:
            case value_t::number_integer:
            case value_t::number_unsigned:
            case value_t::string:
            case value_t::binary:
            {
                if (JSON_HEDLEY_UNLIKELY(!pos.m_it.primitive_iterator.is_begin()))
                {
                    JSON_THROW(invalid_iterator::create(205, "iterator out of range"));
                }

                if (is_string())
                {
                    AllocatorType<string_t> alloc;
                    std::allocator_traits<decltype(alloc)>::destroy(alloc, m_value.string);
                    std::allocator_traits<decltype(alloc)>::deallocate(alloc, m_value.string, 1);
                    m_value.string = nullptr;
                }
                else if (is_binary())
                {
                    AllocatorType<binary_t> alloc;
                    std::allocator_traits<decltype(alloc)>::destroy(alloc, m_value.binary);
                    std::allocator_traits<decltype(alloc)>::deallocate(alloc, m_value.binary, 1);
                    m_value.binary = nullptr;
                }

                m_type = value_t::null;
                assert_invariant();
                break;
            }

            case value_t::object:
            {
                result.m_it.object_iterator = m_value.object->erase(pos.m_it.object_iterator);
                break;
            }

            case value_t::array:
            {
                result.m_it.array_iterator = m_value.array->erase(pos.m_it.array_iterator);
                break;
            }

            default:
                JSON_THROW(type_error::create(307, "cannot use erase() with " + std::string(type_name())));
        }

        return result;
    }

    /*!
    @brief remove elements given an iterator range

    Removes the element specified by the range `[first; last)`. The iterator
    @a first does not need to be dereferenceable if `first == last`: erasing
    an empty range is a no-op.

    If called on a primitive type other than `null`, the resulting JSON value
    will be `null`.

    @param[in] first iterator to the beginning of the range to remove
    @param[in] last iterator past the end of the range to remove
    @return Iterator following the last removed element. If the iterator @a
    second refers to the last element, the `end()` iterator is returned.

    @tparam IteratorType an @ref iterator or @ref const_iterator

    @post Invalidates iterators and references at or after the point of the
    erase, including the `end()` iterator.

    @throw type_error.307 if called on a `null` value; example: `"cannot use
    erase() with null"`
    @throw invalid_iterator.203 if called on iterators which does not belong
    to the current JSON value; example: `"iterators do not fit current value"`
    @throw invalid_iterator.204 if called on a primitive type with invalid
    iterators (i.e., if `first != begin()` and `last != end()`); example:
    `"iterators out of range"`

    @complexity The complexity depends on the type:
    - objects: `log(size()) + std::distance(first, last)`
    - arrays: linear in the distance between @a first and @a last, plus linear
      in the distance between @a last and end of the container
    - strings and binary: linear in the length of the member
    - other types: constant

    @liveexample{The example shows the result of `erase()` for different JSON
    types.,erase__IteratorType_IteratorType}

    @sa @ref erase(IteratorType) -- removes the element at a given position
    @sa @ref erase(const typename object_t::key_type&) -- removes the element
    from an object at the given key
    @sa @ref erase(const size_type) -- removes the element from an array at
    the given index

    @since version 1.0.0
    */
    template < class IteratorType, typename std::enable_if <
                   std::is_same<IteratorType, typename basic_json_t::iterator>::value ||
                   std::is_same<IteratorType, typename basic_json_t::const_iterator>::value, int >::type
               = 0 >
    IteratorType erase(IteratorType first, IteratorType last)
    {
        // make sure iterator fits the current value
        if (JSON_HEDLEY_UNLIKELY(this != first.m_object || this != last.m_object))
        {
            JSON_THROW(invalid_iterator::create(203, "iterators do not fit current value"));
        }

        IteratorType result = end();

        switch (m_type)
        {
            case value_t::boolean:
            case value_t::number_float:
            case value_t::number_integer:
            case value_t::number_unsigned:
            case value_t::string:
            case value_t::binary:
            {
                if (JSON_HEDLEY_LIKELY(!first.m_it.primitive_iterator.is_begin()
                                       || !last.m_it.primitive_iterator.is_end()))
                {
                    JSON_THROW(invalid_iterator::create(204, "iterators out of range"));
                }

                if (is_string())
                {
                    AllocatorType<string_t> alloc;
                    std::allocator_traits<decltype(alloc)>::destroy(alloc, m_value.string);
                    std::allocator_traits<decltype(alloc)>::deallocate(alloc, m_value.string, 1);
                    m_value.string = nullptr;
                }
                else if (is_binary())
                {
                    AllocatorType<binary_t> alloc;
                    std::allocator_traits<decltype(alloc)>::destroy(alloc, m_value.binary);
                    std::allocator_traits<decltype(alloc)>::deallocate(alloc, m_value.binary, 1);
                    m_value.binary = nullptr;
                }

                m_type = value_t::null;
                assert_invariant();
                break;
            }

            case value_t::object:
            {
                result.m_it.object_iterator = m_value.object->erase(first.m_it.object_iterator,
                                              last.m_it.object_iterator);
                break;
            }

            case value_t::array:
            {
                result.m_it.array_iterator = m_value.array->erase(first.m_it.array_iterator,
                                             last.m_it.array_iterator);
                break;
            }

            default:
                JSON_THROW(type_error::create(307, "cannot use erase() with " + std::string(type_name())));
        }

        return result;
    }

    /*!
    @brief remove element from a JSON object given a key

    Removes elements from a JSON object with the key value @a key.

    @param[in] key value of the elements to remove

    @return Number of elements removed. If @a ObjectType is the default
    `std::map` type, the return value will always be `0` (@a key was not
    found) or `1` (@a key was found).

    @post References and iterators to the erased elements are invalidated.
    Other references and iterators are not affected.

    @throw type_error.307 when called on a type other than JSON object;
    example: `"cannot use erase() with null"`

    @complexity `log(size()) + count(key)`

    @liveexample{The example shows the effect of `erase()`.,erase__key_type}

    @sa @ref erase(IteratorType) -- removes the element at a given position
    @sa @ref erase(IteratorType, IteratorType) -- removes the elements in
    the given range
    @sa @ref erase(const size_type) -- removes the element from an array at
    the given index

    @since version 1.0.0
    */
    size_type erase(const typename object_t::key_type& key)
    {
        // this erase only works for objects
        if (JSON_HEDLEY_LIKELY(is_object()))
        {
            return m_value.object->erase(key);
        }

        JSON_THROW(type_error::create(307, "cannot use erase() with " + std::string(type_name())));
    }

    /*!
    @brief remove element from a JSON array given an index

    Removes element from a JSON array at the index @a idx.

    @param[in] idx index of the element to remove

    @throw type_error.307 when called on a type other than JSON object;
    example: `"cannot use erase() with null"`
    @throw out_of_range.401 when `idx >= size()`; example: `"array index 17
    is out of range"`

    @complexity Linear in distance between @a idx and the end of the container.

    @liveexample{The example shows the effect of `erase()`.,erase__size_type}

    @sa @ref erase(IteratorType) -- removes the element at a given position
    @sa @ref erase(IteratorType, IteratorType) -- removes the elements in
    the given range
    @sa @ref erase(const typename object_t::key_type&) -- removes the element
    from an object at the given key

    @since version 1.0.0
    */
    void erase(const size_type idx)
    {
        // this erase only works for arrays
        if (JSON_HEDLEY_LIKELY(is_array()))
        {
            if (JSON_HEDLEY_UNLIKELY(idx >= size()))
            {
                JSON_THROW(out_of_range::create(401, "array index " + std::to_string(idx) + " is out of range"));
            }

            m_value.array->erase(m_value.array->begin() + static_cast<difference_type>(idx));
        }
        else
        {
            JSON_THROW(type_error::create(307, "cannot use erase() with " + std::string(type_name())));
        }
    }

    /// @}


    ////////////
    // lookup //
    ////////////

    /// @name lookup
    /// @{

    /*!
    @brief find an element in a JSON object

    Finds an element in a JSON object with key equivalent to @a key. If the
    element is not found or the JSON value is not an object, end() is
    returned.

    @note This method always returns @ref end() when executed on a JSON type
          that is not an object.

    @param[in] key key value of the element to search for.

    @return Iterator to an element with key equivalent to @a key. If no such
    element is found or the JSON value is not an object, past-the-end (see
    @ref end()) iterator is returned.

    @complexity Logarithmic in the size of the JSON object.

    @liveexample{The example shows how `find()` is used.,find__key_type}

    @sa @ref contains(KeyT&&) const -- checks whether a key exists

    @since version 1.0.0
    */
    template<typename KeyT>
    iterator find(KeyT&& key)
    {
        auto result = end();

        if (is_object())
        {
            result.m_it.object_iterator = m_value.object->find(std::forward<KeyT>(key));
        }

        return result;
    }

    /*!
    @brief find an element in a JSON object
    @copydoc find(KeyT&&)
    */
    template<typename KeyT>
    const_iterator find(KeyT&& key) const
    {
        auto result = cend();

        if (is_object())
        {
            result.m_it.object_iterator = m_value.object->find(std::forward<KeyT>(key));
        }

        return result;
    }

    /*!
    @brief returns the number of occurrences of a key in a JSON object

    Returns the number of elements with key @a key. If ObjectType is the
    default `std::map` type, the return value will always be `0` (@a key was
    not found) or `1` (@a key was found).

    @note This method always returns `0` when executed on a JSON type that is
          not an object.

    @param[in] key key value of the element to count

    @return Number of elements with key @a key. If the JSON value is not an
    object, the return value will be `0`.

    @complexity Logarithmic in the size of the JSON object.

    @liveexample{The example shows how `count()` is used.,count}

    @since version 1.0.0
    */
    template<typename KeyT>
    size_type count(KeyT&& key) const
    {
        // return 0 for all nonobject types
        return is_object() ? m_value.object->count(std::forward<KeyT>(key)) : 0;
    }

    /*!
    @brief check the existence of an element in a JSON object

    Check whether an element exists in a JSON object with key equivalent to
    @a key. If the element is not found or the JSON value is not an object,
    false is returned.

    @note This method always returns false when executed on a JSON type
          that is not an object.

    @param[in] key key value to check its existence.

    @return true if an element with specified @a key exists. If no such
    element with such key is found or the JSON value is not an object,
    false is returned.

    @complexity Logarithmic in the size of the JSON object.

    @liveexample{The following code shows an example for `contains()`.,contains}

    @sa @ref find(KeyT&&) -- returns an iterator to an object element
    @sa @ref contains(const json_pointer&) const -- checks the existence for a JSON pointer

    @since version 3.6.0
    */
    template < typename KeyT, typename std::enable_if <
                   !std::is_same<typename std::decay<KeyT>::type, json_pointer>::value, int >::type = 0 >
    bool contains(KeyT && key) const
    {
        return is_object() && m_value.object->find(std::forward<KeyT>(key)) != m_value.object->end();
    }

    /*!
    @brief check the existence of an element in a JSON object given a JSON pointer

    Check whether the given JSON pointer @a ptr can be resolved in the current
    JSON value.

    @note This method can be executed on any JSON value type.

    @param[in] ptr JSON pointer to check its existence.

    @return true if the JSON pointer can be resolved to a stored value, false
    otherwise.

    @post If `j.contains(ptr)` returns true, it is safe to call `j[ptr]`.

    @throw parse_error.106   if an array index begins with '0'
    @throw parse_error.109   if an array index was not a number

    @complexity Logarithmic in the size of the JSON object.

    @liveexample{The following code shows an example for `contains()`.,contains_json_pointer}

    @sa @ref contains(KeyT &&) const -- checks the existence of a key

    @since version 3.7.0
    */
    bool contains(const json_pointer& ptr) const
    {
        return ptr.contains(this);
    }

    /// @}


    ///////////////
    // iterators //
    ///////////////

    /// @name iterators
    /// @{

    /*!
    @brief returns an iterator to the first element

    Returns an iterator to the first element.

    @image html range-begin-end.svg "Illustration from cppreference.com"

    @return iterator to the first element

    @complexity Constant.

    @requirement This function helps `basic_json` satisfying the
    [Container](https://en.cppreference.com/w/cpp/named_req/Container)
    requirements:
    - The complexity is constant.

    @liveexample{The following code shows an example for `begin()`.,begin}

    @sa @ref cbegin() -- returns a const iterator to the beginning
    @sa @ref end() -- returns an iterator to the end
    @sa @ref cend() -- returns a const iterator to the end

    @since version 1.0.0
    */
    iterator begin() noexcept
    {
        iterator result(this);
        result.set_begin();
        return result;
    }

    /*!
    @copydoc basic_json::cbegin()
    */
    const_iterator begin() const noexcept
    {
        return cbegin();
    }

    /*!
    @brief returns a const iterator to the first element

    Returns a const iterator to the first element.

    @image html range-begin-end.svg "Illustration from cppreference.com"

    @return const iterator to the first element

    @complexity Constant.

    @requirement This function helps `basic_json` satisfying the
    [Container](https://en.cppreference.com/w/cpp/named_req/Container)
    requirements:
    - The complexity is constant.
    - Has the semantics of `const_cast<const basic_json&>(*this).begin()`.

    @liveexample{The following code shows an example for `cbegin()`.,cbegin}

    @sa @ref begin() -- returns an iterator to the beginning
    @sa @ref end() -- returns an iterator to the end
    @sa @ref cend() -- returns a const iterator to the end

    @since version 1.0.0
    */
    const_iterator cbegin() const noexcept
    {
        const_iterator result(this);
        result.set_begin();
        return result;
    }

    /*!
    @brief returns an iterator to one past the last element

    Returns an iterator to one past the last element.

    @image html range-begin-end.svg "Illustration from cppreference.com"

    @return iterator one past the last element

    @complexity Constant.

    @requirement This function helps `basic_json` satisfying the
    [Container](https://en.cppreference.com/w/cpp/named_req/Container)
    requirements:
    - The complexity is constant.

    @liveexample{The following code shows an example for `end()`.,end}

    @sa @ref cend() -- returns a const iterator to the end
    @sa @ref begin() -- returns an iterator to the beginning
    @sa @ref cbegin() -- returns a const iterator to the beginning

    @since version 1.0.0
    */
    iterator end() noexcept
    {
        iterator result(this);
        result.set_end();
        return result;
    }

    /*!
    @copydoc basic_json::cend()
    */
    const_iterator end() const noexcept
    {
        return cend();
    }

    /*!
    @brief returns a const iterator to one past the last element

    Returns a const iterator to one past the last element.

    @image html range-begin-end.svg "Illustration from cppreference.com"

    @return const iterator one past the last element

    @complexity Constant.

    @requirement This function helps `basic_json` satisfying the
    [Container](https://en.cppreference.com/w/cpp/named_req/Container)
    requirements:
    - The complexity is constant.
    - Has the semantics of `const_cast<const basic_json&>(*this).end()`.

    @liveexample{The following code shows an example for `cend()`.,cend}

    @sa @ref end() -- returns an iterator to the end
    @sa @ref begin() -- returns an iterator to the beginning
    @sa @ref cbegin() -- returns a const iterator to the beginning

    @since version 1.0.0
    */
    const_iterator cend() const noexcept
    {
        const_iterator result(this);
        result.set_end();
        return result;
    }

    /*!
    @brief returns an iterator to the reverse-beginning

    Returns an iterator to the reverse-beginning; that is, the last element.

    @image html range-rbegin-rend.svg "Illustration from cppreference.com"

    @complexity Constant.

    @requirement This function helps `basic_json` satisfying the
    [ReversibleContainer](https://en.cppreference.com/w/cpp/named_req/ReversibleContainer)
    requirements:
    - The complexity is constant.
    - Has the semantics of `reverse_iterator(end())`.

    @liveexample{The following code shows an example for `rbegin()`.,rbegin}

    @sa @ref crbegin() -- returns a const reverse iterator to the beginning
    @sa @ref rend() -- returns a reverse iterator to the end
    @sa @ref crend() -- returns a const reverse iterator to the end

    @since version 1.0.0
    */
    reverse_iterator rbegin() noexcept
    {
        return reverse_iterator(end());
    }

    /*!
    @copydoc basic_json::crbegin()
    */
    const_reverse_iterator rbegin() const noexcept
    {
        return crbegin();
    }

    /*!
    @brief returns an iterator to the reverse-end

    Returns an iterator to the reverse-end; that is, one before the first
    element.

    @image html range-rbegin-rend.svg "Illustration from cppreference.com"

    @complexity Constant.

    @requirement This function helps `basic_json` satisfying the
    [ReversibleContainer](https://en.cppreference.com/w/cpp/named_req/ReversibleContainer)
    requirements:
    - The complexity is constant.
    - Has the semantics of `reverse_iterator(begin())`.

    @liveexample{The following code shows an example for `rend()`.,rend}

    @sa @ref crend() -- returns a const reverse iterator to the end
    @sa @ref rbegin() -- returns a reverse iterator to the beginning
    @sa @ref crbegin() -- returns a const reverse iterator to the beginning

    @since version 1.0.0
    */
    reverse_iterator rend() noexcept
    {
        return reverse_iterator(begin());
    }

    /*!
    @copydoc basic_json::crend()
    */
    const_reverse_iterator rend() const noexcept
    {
        return crend();
    }

    /*!
    @brief returns a const reverse iterator to the last element

    Returns a const iterator to the reverse-beginning; that is, the last
    element.

    @image html range-rbegin-rend.svg "Illustration from cppreference.com"

    @complexity Constant.

    @requirement This function helps `basic_json` satisfying the
    [ReversibleContainer](https://en.cppreference.com/w/cpp/named_req/ReversibleContainer)
    requirements:
    - The complexity is constant.
    - Has the semantics of `const_cast<const basic_json&>(*this).rbegin()`.

    @liveexample{The following code shows an example for `crbegin()`.,crbegin}

    @sa @ref rbegin() -- returns a reverse iterator to the beginning
    @sa @ref rend() -- returns a reverse iterator to the end
    @sa @ref crend() -- returns a const reverse iterator to the end

    @since version 1.0.0
    */
    const_reverse_iterator crbegin() const noexcept
    {
        return const_reverse_iterator(cend());
    }

    /*!
    @brief returns a const reverse iterator to one before the first

    Returns a const reverse iterator to the reverse-end; that is, one before
    the first element.

    @image html range-rbegin-rend.svg "Illustration from cppreference.com"

    @complexity Constant.

    @requirement This function helps `basic_json` satisfying the
    [ReversibleContainer](https://en.cppreference.com/w/cpp/named_req/ReversibleContainer)
    requirements:
    - The complexity is constant.
    - Has the semantics of `const_cast<const basic_json&>(*this).rend()`.

    @liveexample{The following code shows an example for `crend()`.,crend}

    @sa @ref rend() -- returns a reverse iterator to the end
    @sa @ref rbegin() -- returns a reverse iterator to the beginning
    @sa @ref crbegin() -- returns a const reverse iterator to the beginning

    @since version 1.0.0
    */
    const_reverse_iterator crend() const noexcept
    {
        return const_reverse_iterator(cbegin());
    }

  public:
    /*!
    @brief wrapper to access iterator member functions in range-based for

    This function allows to access @ref iterator::key() and @ref
    iterator::value() during range-based for loops. In these loops, a
    reference to the JSON values is returned, so there is no access to the
    underlying iterator.

    For loop without iterator_wrapper:

    @code{cpp}
    for (auto it = j_object.begin(); it != j_object.end(); ++it)
    {
        std::cout << "key: " << it.key() << ", value:" << it.value() << '\n';
    }
    @endcode

    Range-based for loop without iterator proxy:

    @code{cpp}
    for (auto it : j_object)
    {
        // "it" is of type json::reference and has no key() member
        std::cout << "value: " << it << '\n';
    }
    @endcode

    Range-based for loop with iterator proxy:

    @code{cpp}
    for (auto it : json::iterator_wrapper(j_object))
    {
        std::cout << "key: " << it.key() << ", value:" << it.value() << '\n';
    }
    @endcode

    @note When iterating over an array, `key()` will return the index of the
          element as string (see example).

    @param[in] ref  reference to a JSON value
    @return iteration proxy object wrapping @a ref with an interface to use in
            range-based for loops

    @liveexample{The following code shows how the wrapper is used,iterator_wrapper}

    @exceptionsafety Strong guarantee: if an exception is thrown, there are no
    changes in the JSON value.

    @complexity Constant.

    @note The name of this function is not yet final and may change in the
    future.

    @deprecated This stream operator is deprecated and will be removed in
                future 4.0.0 of the library. Please use @ref items() instead;
                that is, replace `json::iterator_wrapper(j)` with `j.items()`.
    */
    JSON_HEDLEY_DEPRECATED_FOR(3.1.0, items())
    static iteration_proxy<iterator> iterator_wrapper(reference ref) noexcept
    {
        return ref.items();
    }

    /*!
    @copydoc iterator_wrapper(reference)
    */
    JSON_HEDLEY_DEPRECATED_FOR(3.1.0, items())
    static iteration_proxy<const_iterator> iterator_wrapper(const_reference ref) noexcept
    {
        return ref.items();
    }

    /*!
    @brief helper to access iterator member functions in range-based for

    This function allows to access @ref iterator::key() and @ref
    iterator::value() during range-based for loops. In these loops, a
    reference to the JSON values is returned, so there is no access to the
    underlying iterator.

    For loop without `items()` function:

    @code{cpp}
    for (auto it = j_object.begin(); it != j_object.end(); ++it)
    {
        std::cout << "key: " << it.key() << ", value:" << it.value() << '\n';
    }
    @endcode

    Range-based for loop without `items()` function:

    @code{cpp}
    for (auto it : j_object)
    {
        // "it" is of type json::reference and has no key() member
        std::cout << "value: " << it << '\n';
    }
    @endcode

    Range-based for loop with `items()` function:

    @code{cpp}
    for (auto& el : j_object.items())
    {
        std::cout << "key: " << el.key() << ", value:" << el.value() << '\n';
    }
    @endcode

    The `items()` function also allows to use
    [structured bindings](https://en.cppreference.com/w/cpp/language/structured_binding)
    (C++17):

    @code{cpp}
    for (auto& [key, val] : j_object.items())
    {
        std::cout << "key: " << key << ", value:" << val << '\n';
    }
    @endcode

    @note When iterating over an array, `key()` will return the index of the
          element as string (see example). For primitive types (e.g., numbers),
          `key()` returns an empty string.

    @warning Using `items()` on temporary objects is dangerous. Make sure the
             object's lifetime exeeds the iteration. See
             <https://github.com/nlohmann/json/issues/2040> for more
             information.

    @return iteration proxy object wrapping @a ref with an interface to use in
            range-based for loops

    @liveexample{The following code shows how the function is used.,items}

    @exceptionsafety Strong guarantee: if an exception is thrown, there are no
    changes in the JSON value.

    @complexity Constant.

    @since version 3.1.0, structured bindings support since 3.5.0.
    */
    iteration_proxy<iterator> items() noexcept
    {
        return iteration_proxy<iterator>(*this);
    }

    /*!
    @copydoc items()
    */
    iteration_proxy<const_iterator> items() const noexcept
    {
        return iteration_proxy<const_iterator>(*this);
    }

    /// @}


    //////////////
    // capacity //
    //////////////

    /// @name capacity
    /// @{

    /*!
    @brief checks whether the container is empty.

    Checks if a JSON value has no elements (i.e. whether its @ref size is `0`).

    @return The return value depends on the different types and is
            defined as follows:
            Value type  | return value
            ----------- | -------------
            null        | `true`
            boolean     | `false`
            string      | `false`
            number      | `false`
            binary      | `false`
            object      | result of function `object_t::empty()`
            array       | result of function `array_t::empty()`

    @liveexample{The following code uses `empty()` to check if a JSON
    object contains any elements.,empty}

    @complexity Constant, as long as @ref array_t and @ref object_t satisfy
    the Container concept; that is, their `empty()` functions have constant
    complexity.

    @iterators No changes.

    @exceptionsafety No-throw guarantee: this function never throws exceptions.

    @note This function does not return whether a string stored as JSON value
    is empty - it returns whether the JSON container itself is empty which is
    false in the case of a string.

    @requirement This function helps `basic_json` satisfying the
    [Container](https://en.cppreference.com/w/cpp/named_req/Container)
    requirements:
    - The complexity is constant.
    - Has the semantics of `begin() == end()`.

    @sa @ref size() -- returns the number of elements

    @since version 1.0.0
    */
    bool empty() const noexcept
    {
        switch (m_type)
        {
            case value_t::null:
            {
                // null values are empty
                return true;
            }

            case value_t::array:
            {
                // delegate call to array_t::empty()
                return m_value.array->empty();
            }

            case value_t::object:
            {
                // delegate call to object_t::empty()
                return m_value.object->empty();
            }

            default:
            {
                // all other types are nonempty
                return false;
            }
        }
    }

    /*!
    @brief returns the number of elements

    Returns the number of elements in a JSON value.

    @return The return value depends on the different types and is
            defined as follows:
            Value type  | return value
            ----------- | -------------
            null        | `0`
            boolean     | `1`
            string      | `1`
            number      | `1`
            binary      | `1`
            object      | result of function object_t::size()
            array       | result of function array_t::size()

    @liveexample{The following code calls `size()` on the different value
    types.,size}

    @complexity Constant, as long as @ref array_t and @ref object_t satisfy
    the Container concept; that is, their size() functions have constant
    complexity.

    @iterators No changes.

    @exceptionsafety No-throw guarantee: this function never throws exceptions.

    @note This function does not return the length of a string stored as JSON
    value - it returns the number of elements in the JSON value which is 1 in
    the case of a string.

    @requirement This function helps `basic_json` satisfying the
    [Container](https://en.cppreference.com/w/cpp/named_req/Container)
    requirements:
    - The complexity is constant.
    - Has the semantics of `std::distance(begin(), end())`.

    @sa @ref empty() -- checks whether the container is empty
    @sa @ref max_size() -- returns the maximal number of elements

    @since version 1.0.0
    */
    size_type size() const noexcept
    {
        switch (m_type)
        {
            case value_t::null:
            {
                // null values are empty
                return 0;
            }

            case value_t::array:
            {
                // delegate call to array_t::size()
                return m_value.array->size();
            }

            case value_t::object:
            {
                // delegate call to object_t::size()
                return m_value.object->size();
            }

            default:
            {
                // all other types have size 1
                return 1;
            }
        }
    }

    /*!
    @brief returns the maximum possible number of elements

    Returns the maximum number of elements a JSON value is able to hold due to
    system or library implementation limitations, i.e. `std::distance(begin(),
    end())` for the JSON value.

    @return The return value depends on the different types and is
            defined as follows:
            Value type  | return value
            ----------- | -------------
            null        | `0` (same as `size()`)
            boolean     | `1` (same as `size()`)
            string      | `1` (same as `size()`)
            number      | `1` (same as `size()`)
            binary      | `1` (same as `size()`)
            object      | result of function `object_t::max_size()`
            array       | result of function `array_t::max_size()`

    @liveexample{The following code calls `max_size()` on the different value
    types. Note the output is implementation specific.,max_size}

    @complexity Constant, as long as @ref array_t and @ref object_t satisfy
    the Container concept; that is, their `max_size()` functions have constant
    complexity.

    @iterators No changes.

    @exceptionsafety No-throw guarantee: this function never throws exceptions.

    @requirement This function helps `basic_json` satisfying the
    [Container](https://en.cppreference.com/w/cpp/named_req/Container)
    requirements:
    - The complexity is constant.
    - Has the semantics of returning `b.size()` where `b` is the largest
      possible JSON value.

    @sa @ref size() -- returns the number of elements

    @since version 1.0.0
    */
    size_type max_size() const noexcept
    {
        switch (m_type)
        {
            case value_t::array:
            {
                // delegate call to array_t::max_size()
                return m_value.array->max_size();
            }

            case value_t::object:
            {
                // delegate call to object_t::max_size()
                return m_value.object->max_size();
            }

            default:
            {
                // all other types have max_size() == size()
                return size();
            }
        }
    }

    /// @}


    ///////////////
    // modifiers //
    ///////////////

    /// @name modifiers
    /// @{

    /*!
    @brief clears the contents

    Clears the content of a JSON value and resets it to the default value as
    if @ref basic_json(value_t) would have been called with the current value
    type from @ref type():

    Value type  | initial value
    ----------- | -------------
    null        | `null`
    boolean     | `false`
    string      | `""`
    number      | `0`
    binary      | An empty byte vector
    object      | `{}`
    array       | `[]`

    @post Has the same effect as calling
    @code {.cpp}
    *this = basic_json(type());
    @endcode

    @liveexample{The example below shows the effect of `clear()` to different
    JSON types.,clear}

    @complexity Linear in the size of the JSON value.

    @iterators All iterators, pointers and references related to this container
               are invalidated.

    @exceptionsafety No-throw guarantee: this function never throws exceptions.

    @sa @ref basic_json(value_t) -- constructor that creates an object with the
        same value than calling `clear()`

    @since version 1.0.0
    */
    void clear() noexcept
    {
        switch (m_type)
        {
            case value_t::number_integer:
            {
                m_value.number_integer = 0;
                break;
            }

            case value_t::number_unsigned:
            {
                m_value.number_unsigned = 0;
                break;
            }

            case value_t::number_float:
            {
                m_value.number_float = 0.0;
                break;
            }

            case value_t::boolean:
            {
                m_value.boolean = false;
                break;
            }

            case value_t::string:
            {
                m_value.string->clear();
                break;
            }

            case value_t::binary:
            {
                m_value.binary->clear();
                break;
            }

            case value_t::array:
            {
                m_value.array->clear();
                break;
            }

            case value_t::object:
            {
                m_value.object->clear();
                break;
            }

            default:
                break;
        }
    }

    /*!
    @brief add an object to an array

    Appends the given element @a val to the end of the JSON value. If the
    function is called on a JSON null value, an empty array is created before
    appending @a val.

    @param[in] val the value to add to the JSON array

    @throw type_error.308 when called on a type other than JSON array or
    null; example: `"cannot use push_back() with number"`

    @complexity Amortized constant.

    @liveexample{The example shows how `push_back()` and `+=` can be used to
    add elements to a JSON array. Note how the `null` value was silently
    converted to a JSON array.,push_back}

    @since version 1.0.0
    */
    void push_back(basic_json&& val)
    {
        // push_back only works for null objects or arrays
        if (JSON_HEDLEY_UNLIKELY(!(is_null() || is_array())))
        {
            JSON_THROW(type_error::create(308, "cannot use push_back() with " + std::string(type_name())));
        }

        // transform null object into an array
        if (is_null())
        {
            m_type = value_t::array;
            m_value = value_t::array;
            assert_invariant();
        }

        // add element to array (move semantics)
        m_value.array->push_back(std::move(val));
        // if val is moved from, basic_json move constructor marks it null so we do not call the destructor
    }

    /*!
    @brief add an object to an array
    @copydoc push_back(basic_json&&)
    */
    reference operator+=(basic_json&& val)
    {
        push_back(std::move(val));
        return *this;
    }

    /*!
    @brief add an object to an array
    @copydoc push_back(basic_json&&)
    */
    void push_back(const basic_json& val)
    {
        // push_back only works for null objects or arrays
        if (JSON_HEDLEY_UNLIKELY(!(is_null() || is_array())))
        {
            JSON_THROW(type_error::create(308, "cannot use push_back() with " + std::string(type_name())));
        }

        // transform null object into an array
        if (is_null())
        {
            m_type = value_t::array;
            m_value = value_t::array;
            assert_invariant();
        }

        // add element to array
        m_value.array->push_back(val);
    }

    /*!
    @brief add an object to an array
    @copydoc push_back(basic_json&&)
    */
    reference operator+=(const basic_json& val)
    {
        push_back(val);
        return *this;
    }

    /*!
    @brief add an object to an object

    Inserts the given element @a val to the JSON object. If the function is
    called on a JSON null value, an empty object is created before inserting
    @a val.

    @param[in] val the value to add to the JSON object

    @throw type_error.308 when called on a type other than JSON object or
    null; example: `"cannot use push_back() with number"`

    @complexity Logarithmic in the size of the container, O(log(`size()`)).

    @liveexample{The example shows how `push_back()` and `+=` can be used to
    add elements to a JSON object. Note how the `null` value was silently
    converted to a JSON object.,push_back__object_t__value}

    @since version 1.0.0
    */
    void push_back(const typename object_t::value_type& val)
    {
        // push_back only works for null objects or objects
        if (JSON_HEDLEY_UNLIKELY(!(is_null() || is_object())))
        {
            JSON_THROW(type_error::create(308, "cannot use push_back() with " + std::string(type_name())));
        }

        // transform null object into an object
        if (is_null())
        {
            m_type = value_t::object;
            m_value = value_t::object;
            assert_invariant();
        }

        // add element to array
        m_value.object->insert(val);
    }

    /*!
    @brief add an object to an object
    @copydoc push_back(const typename object_t::value_type&)
    */
    reference operator+=(const typename object_t::value_type& val)
    {
        push_back(val);
        return *this;
    }

    /*!
    @brief add an object to an object

    This function allows to use `push_back` with an initializer list. In case

    1. the current value is an object,
    2. the initializer list @a init contains only two elements, and
    3. the first element of @a init is a string,

    @a init is converted into an object element and added using
    @ref push_back(const typename object_t::value_type&). Otherwise, @a init
    is converted to a JSON value and added using @ref push_back(basic_json&&).

    @param[in] init  an initializer list

    @complexity Linear in the size of the initializer list @a init.

    @note This function is required to resolve an ambiguous overload error,
          because pairs like `{"key", "value"}` can be both interpreted as
          `object_t::value_type` or `std::initializer_list<basic_json>`, see
          https://github.com/nlohmann/json/issues/235 for more information.

    @liveexample{The example shows how initializer lists are treated as
    objects when possible.,push_back__initializer_list}
    */
    void push_back(initializer_list_t init)
    {
        if (is_object() && init.size() == 2 && (*init.begin())->is_string())
        {
            basic_json&& key = init.begin()->moved_or_copied();
            push_back(typename object_t::value_type(
                          std::move(key.get_ref<string_t&>()), (init.begin() + 1)->moved_or_copied()));
        }
        else
        {
            push_back(basic_json(init));
        }
    }

    /*!
    @brief add an object to an object
    @copydoc push_back(initializer_list_t)
    */
    reference operator+=(initializer_list_t init)
    {
        push_back(init);
        return *this;
    }

    /*!
    @brief add an object to an array

    Creates a JSON value from the passed parameters @a args to the end of the
    JSON value. If the function is called on a JSON null value, an empty array
    is created before appending the value created from @a args.

    @param[in] args arguments to forward to a constructor of @ref basic_json
    @tparam Args compatible types to create a @ref basic_json object

    @return reference to the inserted element

    @throw type_error.311 when called on a type other than JSON array or
    null; example: `"cannot use emplace_back() with number"`

    @complexity Amortized constant.

    @liveexample{The example shows how `push_back()` can be used to add
    elements to a JSON array. Note how the `null` value was silently converted
    to a JSON array.,emplace_back}

    @since version 2.0.8, returns reference since 3.7.0
    */
    template<class... Args>
    reference emplace_back(Args&& ... args)
    {
        // emplace_back only works for null objects or arrays
        if (JSON_HEDLEY_UNLIKELY(!(is_null() || is_array())))
        {
            JSON_THROW(type_error::create(311, "cannot use emplace_back() with " + std::string(type_name())));
        }

        // transform null object into an array
        if (is_null())
        {
            m_type = value_t::array;
            m_value = value_t::array;
            assert_invariant();
        }

        // add element to array (perfect forwarding)
#ifdef JSON_HAS_CPP_17
        return m_value.array->emplace_back(std::forward<Args>(args)...);
#else
        m_value.array->emplace_back(std::forward<Args>(args)...);
        return m_value.array->back();
#endif
    }

    /*!
    @brief add an object to an object if key does not exist

    Inserts a new element into a JSON object constructed in-place with the
    given @a args if there is no element with the key in the container. If the
    function is called on a JSON null value, an empty object is created before
    appending the value created from @a args.

    @param[in] args arguments to forward to a constructor of @ref basic_json
    @tparam Args compatible types to create a @ref basic_json object

    @return a pair consisting of an iterator to the inserted element, or the
            already-existing element if no insertion happened, and a bool
            denoting whether the insertion took place.

    @throw type_error.311 when called on a type other than JSON object or
    null; example: `"cannot use emplace() with number"`

    @complexity Logarithmic in the size of the container, O(log(`size()`)).

    @liveexample{The example shows how `emplace()` can be used to add elements
    to a JSON object. Note how the `null` value was silently converted to a
    JSON object. Further note how no value is added if there was already one
    value stored with the same key.,emplace}

    @since version 2.0.8
    */
    template<class... Args>
    std::pair<iterator, bool> emplace(Args&& ... args)
    {
        // emplace only works for null objects or arrays
        if (JSON_HEDLEY_UNLIKELY(!(is_null() || is_object())))
        {
            JSON_THROW(type_error::create(311, "cannot use emplace() with " + std::string(type_name())));
        }

        // transform null object into an object
        if (is_null())
        {
            m_type = value_t::object;
            m_value = value_t::object;
            assert_invariant();
        }

        // add element to array (perfect forwarding)
        auto res = m_value.object->emplace(std::forward<Args>(args)...);
        // create result iterator and set iterator to the result of emplace
        auto it = begin();
        it.m_it.object_iterator = res.first;

        // return pair of iterator and boolean
        return {it, res.second};
    }

    /// Helper for insertion of an iterator
    /// @note: This uses std::distance to support GCC 4.8,
    ///        see https://github.com/nlohmann/json/pull/1257
    template<typename... Args>
    iterator insert_iterator(const_iterator pos, Args&& ... args)
    {
        iterator result(this);
        assert(m_value.array != nullptr);

        auto insert_pos = std::distance(m_value.array->begin(), pos.m_it.array_iterator);
        m_value.array->insert(pos.m_it.array_iterator, std::forward<Args>(args)...);
        result.m_it.array_iterator = m_value.array->begin() + insert_pos;

        // This could have been written as:
        // result.m_it.array_iterator = m_value.array->insert(pos.m_it.array_iterator, cnt, val);
        // but the return value of insert is missing in GCC 4.8, so it is written this way instead.

        return result;
    }

    /*!
    @brief inserts element

    Inserts element @a val before iterator @a pos.

    @param[in] pos iterator before which the content will be inserted; may be
    the end() iterator
    @param[in] val element to insert
    @return iterator pointing to the inserted @a val.

    @throw type_error.309 if called on JSON values other than arrays;
    example: `"cannot use insert() with string"`
    @throw invalid_iterator.202 if @a pos is not an iterator of *this;
    example: `"iterator does not fit current value"`

    @complexity Constant plus linear in the distance between @a pos and end of
    the container.

    @liveexample{The example shows how `insert()` is used.,insert}

    @since version 1.0.0
    */
    iterator insert(const_iterator pos, const basic_json& val)
    {
        // insert only works for arrays
        if (JSON_HEDLEY_LIKELY(is_array()))
        {
            // check if iterator pos fits to this JSON value
            if (JSON_HEDLEY_UNLIKELY(pos.m_object != this))
            {
                JSON_THROW(invalid_iterator::create(202, "iterator does not fit current value"));
            }

            // insert to array and return iterator
            return insert_iterator(pos, val);
        }

        JSON_THROW(type_error::create(309, "cannot use insert() with " + std::string(type_name())));
    }

    /*!
    @brief inserts element
    @copydoc insert(const_iterator, const basic_json&)
    */
    iterator insert(const_iterator pos, basic_json&& val)
    {
        return insert(pos, val);
    }

    /*!
    @brief inserts elements

    Inserts @a cnt copies of @a val before iterator @a pos.

    @param[in] pos iterator before which the content will be inserted; may be
    the end() iterator
    @param[in] cnt number of copies of @a val to insert
    @param[in] val element to insert
    @return iterator pointing to the first element inserted, or @a pos if
    `cnt==0`

    @throw type_error.309 if called on JSON values other than arrays; example:
    `"cannot use insert() with string"`
    @throw invalid_iterator.202 if @a pos is not an iterator of *this;
    example: `"iterator does not fit current value"`

    @complexity Linear in @a cnt plus linear in the distance between @a pos
    and end of the container.

    @liveexample{The example shows how `insert()` is used.,insert__count}

    @since version 1.0.0
    */
    iterator insert(const_iterator pos, size_type cnt, const basic_json& val)
    {
        // insert only works for arrays
        if (JSON_HEDLEY_LIKELY(is_array()))
        {
            // check if iterator pos fits to this JSON value
            if (JSON_HEDLEY_UNLIKELY(pos.m_object != this))
            {
                JSON_THROW(invalid_iterator::create(202, "iterator does not fit current value"));
            }

            // insert to array and return iterator
            return insert_iterator(pos, cnt, val);
        }

        JSON_THROW(type_error::create(309, "cannot use insert() with " + std::string(type_name())));
    }

    /*!
    @brief inserts elements

    Inserts elements from range `[first, last)` before iterator @a pos.

    @param[in] pos iterator before which the content will be inserted; may be
    the end() iterator
    @param[in] first begin of the range of elements to insert
    @param[in] last end of the range of elements to insert

    @throw type_error.309 if called on JSON values other than arrays; example:
    `"cannot use insert() with string"`
    @throw invalid_iterator.202 if @a pos is not an iterator of *this;
    example: `"iterator does not fit current value"`
    @throw invalid_iterator.210 if @a first and @a last do not belong to the
    same JSON value; example: `"iterators do not fit"`
    @throw invalid_iterator.211 if @a first or @a last are iterators into
    container for which insert is called; example: `"passed iterators may not
    belong to container"`

    @return iterator pointing to the first element inserted, or @a pos if
    `first==last`

    @complexity Linear in `std::distance(first, last)` plus linear in the
    distance between @a pos and end of the container.

    @liveexample{The example shows how `insert()` is used.,insert__range}

    @since version 1.0.0
    */
    iterator insert(const_iterator pos, const_iterator first, const_iterator last)
    {
        // insert only works for arrays
        if (JSON_HEDLEY_UNLIKELY(!is_array()))
        {
            JSON_THROW(type_error::create(309, "cannot use insert() with " + std::string(type_name())));
        }

        // check if iterator pos fits to this JSON value
        if (JSON_HEDLEY_UNLIKELY(pos.m_object != this))
        {
            JSON_THROW(invalid_iterator::create(202, "iterator does not fit current value"));
        }

        // check if range iterators belong to the same JSON object
        if (JSON_HEDLEY_UNLIKELY(first.m_object != last.m_object))
        {
            JSON_THROW(invalid_iterator::create(210, "iterators do not fit"));
        }

        if (JSON_HEDLEY_UNLIKELY(first.m_object == this))
        {
            JSON_THROW(invalid_iterator::create(211, "passed iterators may not belong to container"));
        }

        // insert to array and return iterator
        return insert_iterator(pos, first.m_it.array_iterator, last.m_it.array_iterator);
    }

    /*!
    @brief inserts elements

    Inserts elements from initializer list @a ilist before iterator @a pos.

    @param[in] pos iterator before which the content will be inserted; may be
    the end() iterator
    @param[in] ilist initializer list to insert the values from

    @throw type_error.309 if called on JSON values other than arrays; example:
    `"cannot use insert() with string"`
    @throw invalid_iterator.202 if @a pos is not an iterator of *this;
    example: `"iterator does not fit current value"`

    @return iterator pointing to the first element inserted, or @a pos if
    `ilist` is empty

    @complexity Linear in `ilist.size()` plus linear in the distance between
    @a pos and end of the container.

    @liveexample{The example shows how `insert()` is used.,insert__ilist}

    @since version 1.0.0
    */
    iterator insert(const_iterator pos, initializer_list_t ilist)
    {
        // insert only works for arrays
        if (JSON_HEDLEY_UNLIKELY(!is_array()))
        {
            JSON_THROW(type_error::create(309, "cannot use insert() with " + std::string(type_name())));
        }

        // check if iterator pos fits to this JSON value
        if (JSON_HEDLEY_UNLIKELY(pos.m_object != this))
        {
            JSON_THROW(invalid_iterator::create(202, "iterator does not fit current value"));
        }

        // insert to array and return iterator
        return insert_iterator(pos, ilist.begin(), ilist.end());
    }

    /*!
    @brief inserts elements

    Inserts elements from range `[first, last)`.

    @param[in] first begin of the range of elements to insert
    @param[in] last end of the range of elements to insert

    @throw type_error.309 if called on JSON values other than objects; example:
    `"cannot use insert() with string"`
    @throw invalid_iterator.202 if iterator @a first or @a last does does not
    point to an object; example: `"iterators first and last must point to
    objects"`
    @throw invalid_iterator.210 if @a first and @a last do not belong to the
    same JSON value; example: `"iterators do not fit"`

    @complexity Logarithmic: `O(N*log(size() + N))`, where `N` is the number
    of elements to insert.

    @liveexample{The example shows how `insert()` is used.,insert__range_object}

    @since version 3.0.0
    */
    void insert(const_iterator first, const_iterator last)
    {
        // insert only works for objects
        if (JSON_HEDLEY_UNLIKELY(!is_object()))
        {
            JSON_THROW(type_error::create(309, "cannot use insert() with " + std::string(type_name())));
        }

        // check if range iterators belong to the same JSON object
        if (JSON_HEDLEY_UNLIKELY(first.m_object != last.m_object))
        {
            JSON_THROW(invalid_iterator::create(210, "iterators do not fit"));
        }

        // passed iterators must belong to objects
        if (JSON_HEDLEY_UNLIKELY(!first.m_object->is_object()))
        {
            JSON_THROW(invalid_iterator::create(202, "iterators first and last must point to objects"));
        }

        m_value.object->insert(first.m_it.object_iterator, last.m_it.object_iterator);
    }

    /*!
    @brief updates a JSON object from another object, overwriting existing keys

    Inserts all values from JSON object @a j and overwrites existing keys.

    @param[in] j  JSON object to read values from

    @throw type_error.312 if called on JSON values other than objects; example:
    `"cannot use update() with string"`

    @complexity O(N*log(size() + N)), where N is the number of elements to
                insert.

    @liveexample{The example shows how `update()` is used.,update}

    @sa https://docs.python.org/3.6/library/stdtypes.html#dict.update

    @since version 3.0.0
    */
    void update(const_reference j)
    {
        // implicitly convert null value to an empty object
        if (is_null())
        {
            m_type = value_t::object;
            m_value.object = create<object_t>();
            assert_invariant();
        }

        if (JSON_HEDLEY_UNLIKELY(!is_object()))
        {
            JSON_THROW(type_error::create(312, "cannot use update() with " + std::string(type_name())));
        }
        if (JSON_HEDLEY_UNLIKELY(!j.is_object()))
        {
            JSON_THROW(type_error::create(312, "cannot use update() with " + std::string(j.type_name())));
        }

        for (auto it = j.cbegin(); it != j.cend(); ++it)
        {
            m_value.object->operator[](it.key()) = it.value();
        }
    }

    /*!
    @brief updates a JSON object from another object, overwriting existing keys

    Inserts all values from from range `[first, last)` and overwrites existing
    keys.

    @param[in] first begin of the range of elements to insert
    @param[in] last end of the range of elements to insert

    @throw type_error.312 if called on JSON values other than objects; example:
    `"cannot use update() with string"`
    @throw invalid_iterator.202 if iterator @a first or @a last does does not
    point to an object; example: `"iterators first and last must point to
    objects"`
    @throw invalid_iterator.210 if @a first and @a last do not belong to the
    same JSON value; example: `"iterators do not fit"`

    @complexity O(N*log(size() + N)), where N is the number of elements to
                insert.

    @liveexample{The example shows how `update()` is used__range.,update}

    @sa https://docs.python.org/3.6/library/stdtypes.html#dict.update

    @since version 3.0.0
    */
    void update(const_iterator first, const_iterator last)
    {
        // implicitly convert null value to an empty object
        if (is_null())
        {
            m_type = value_t::object;
            m_value.object = create<object_t>();
            assert_invariant();
        }

        if (JSON_HEDLEY_UNLIKELY(!is_object()))
        {
            JSON_THROW(type_error::create(312, "cannot use update() with " + std::string(type_name())));
        }

        // check if range iterators belong to the same JSON object
        if (JSON_HEDLEY_UNLIKELY(first.m_object != last.m_object))
        {
            JSON_THROW(invalid_iterator::create(210, "iterators do not fit"));
        }

        // passed iterators must belong to objects
        if (JSON_HEDLEY_UNLIKELY(!first.m_object->is_object()
                                 || !last.m_object->is_object()))
        {
            JSON_THROW(invalid_iterator::create(202, "iterators first and last must point to objects"));
        }

        for (auto it = first; it != last; ++it)
        {
            m_value.object->operator[](it.key()) = it.value();
        }
    }

    /*!
    @brief exchanges the values

    Exchanges the contents of the JSON value with those of @a other. Does not
    invoke any move, copy, or swap operations on individual elements. All
    iterators and references remain valid. The past-the-end iterator is
    invalidated.

    @param[in,out] other JSON value to exchange the contents with

    @complexity Constant.

    @liveexample{The example below shows how JSON values can be swapped with
    `swap()`.,swap__reference}

    @since version 1.0.0
    */
    void swap(reference other) noexcept (
        std::is_nothrow_move_constructible<value_t>::value&&
        std::is_nothrow_move_assignable<value_t>::value&&
        std::is_nothrow_move_constructible<json_value>::value&&
        std::is_nothrow_move_assignable<json_value>::value
    )
    {
        std::swap(m_type, other.m_type);
        std::swap(m_value, other.m_value);
        assert_invariant();
    }

    /*!
    @brief exchanges the values

    Exchanges the contents of the JSON value from @a left with those of @a right. Does not
    invoke any move, copy, or swap operations on individual elements. All
    iterators and references remain valid. The past-the-end iterator is
    invalidated. implemented as a friend function callable via ADL.

    @param[in,out] left JSON value to exchange the contents with
    @param[in,out] right JSON value to exchange the contents with

    @complexity Constant.

    @liveexample{The example below shows how JSON values can be swapped with
    `swap()`.,swap__reference}

    @since version 1.0.0
    */
    friend void swap(reference left, reference right) noexcept (
        std::is_nothrow_move_constructible<value_t>::value and
        std::is_nothrow_move_assignable<value_t>::value and
        std::is_nothrow_move_constructible<json_value>::value and
        std::is_nothrow_move_assignable<json_value>::value
    )
    {
        left.swap(right);
    }

    /*!
    @brief exchanges the values

    Exchanges the contents of a JSON array with those of @a other. Does not
    invoke any move, copy, or swap operations on individual elements. All
    iterators and references remain valid. The past-the-end iterator is
    invalidated.

    @param[in,out] other array to exchange the contents with

    @throw type_error.310 when JSON value is not an array; example: `"cannot
    use swap() with string"`

    @complexity Constant.

    @liveexample{The example below shows how arrays can be swapped with
    `swap()`.,swap__array_t}

    @since version 1.0.0
    */
    void swap(array_t& other)
    {
        // swap only works for arrays
        if (JSON_HEDLEY_LIKELY(is_array()))
        {
            std::swap(*(m_value.array), other);
        }
        else
        {
            JSON_THROW(type_error::create(310, "cannot use swap() with " + std::string(type_name())));
        }
    }

    /*!
    @brief exchanges the values

    Exchanges the contents of a JSON object with those of @a other. Does not
    invoke any move, copy, or swap operations on individual elements. All
    iterators and references remain valid. The past-the-end iterator is
    invalidated.

    @param[in,out] other object to exchange the contents with

    @throw type_error.310 when JSON value is not an object; example:
    `"cannot use swap() with string"`

    @complexity Constant.

    @liveexample{The example below shows how objects can be swapped with
    `swap()`.,swap__object_t}

    @since version 1.0.0
    */
    void swap(object_t& other)
    {
        // swap only works for objects
        if (JSON_HEDLEY_LIKELY(is_object()))
        {
            std::swap(*(m_value.object), other);
        }
        else
        {
            JSON_THROW(type_error::create(310, "cannot use swap() with " + std::string(type_name())));
        }
    }

    /*!
    @brief exchanges the values

    Exchanges the contents of a JSON string with those of @a other. Does not
    invoke any move, copy, or swap operations on individual elements. All
    iterators and references remain valid. The past-the-end iterator is
    invalidated.

    @param[in,out] other string to exchange the contents with

    @throw type_error.310 when JSON value is not a string; example: `"cannot
    use swap() with boolean"`

    @complexity Constant.

    @liveexample{The example below shows how strings can be swapped with
    `swap()`.,swap__string_t}

    @since version 1.0.0
    */
    void swap(string_t& other)
    {
        // swap only works for strings
        if (JSON_HEDLEY_LIKELY(is_string()))
        {
            std::swap(*(m_value.string), other);
        }
        else
        {
            JSON_THROW(type_error::create(310, "cannot use swap() with " + std::string(type_name())));
        }
    }

    /*!
    @brief exchanges the values

    Exchanges the contents of a JSON string with those of @a other. Does not
    invoke any move, copy, or swap operations on individual elements. All
    iterators and references remain valid. The past-the-end iterator is
    invalidated.

    @param[in,out] other binary to exchange the contents with

    @throw type_error.310 when JSON value is not a string; example: `"cannot
    use swap() with boolean"`

    @complexity Constant.

    @liveexample{The example below shows how strings can be swapped with
    `swap()`.,swap__binary_t}

    @since version 3.8.0
    */
    void swap(binary_t& other)
    {
        // swap only works for strings
        if (JSON_HEDLEY_LIKELY(is_binary()))
        {
            std::swap(*(m_value.binary), other);
        }
        else
        {
            JSON_THROW(type_error::create(310, "cannot use swap() with " + std::string(type_name())));
        }
    }

    /// @copydoc swap(binary_t)
    void swap(typename binary_t::container_type& other)
    {
        // swap only works for strings
        if (JSON_HEDLEY_LIKELY(is_binary()))
        {
            std::swap(*(m_value.binary), other);
        }
        else
        {
            JSON_THROW(type_error::create(310, "cannot use swap() with " + std::string(type_name())));
        }
    }

    /// @}

  public:
    //////////////////////////////////////////
    // lexicographical comparison operators //
    //////////////////////////////////////////

    /// @name lexicographical comparison operators
    /// @{

    /*!
    @brief comparison: equal

    Compares two JSON values for equality according to the following rules:
    - Two JSON values are equal if (1) they are from the same type and (2)
      their stored values are the same according to their respective
      `operator==`.
    - Integer and floating-point numbers are automatically converted before
      comparison. Note that two NaN values are always treated as unequal.
    - Two JSON null values are equal.

    @note Floating-point inside JSON values numbers are compared with
    `json::number_float_t::operator==` which is `double::operator==` by
    default. To compare floating-point while respecting an epsilon, an alternative
    [comparison function](https://github.com/mariokonrad/marnav/blob/master/include/marnav/math/floatingpoint.hpp#L34-#L39)
    could be used, for instance
    @code {.cpp}
    template<typename T, typename = typename std::enable_if<std::is_floating_point<T>::value, T>::type>
    inline bool is_same(T a, T b, T epsilon = std::numeric_limits<T>::epsilon()) noexcept
    {
        return std::abs(a - b) <= epsilon;
    }
    @endcode
    Or you can self-defined operator equal function like this:
    @code {.cpp}
    bool my_equal(const_reference lhs, const_reference rhs) {
    const auto lhs_type lhs.type();
    const auto rhs_type rhs.type();
    if (lhs_type == rhs_type) {
        switch(lhs_type)
            // self_defined case
            case value_t::number_float:
                return std::abs(lhs - rhs) <= std::numeric_limits<float>::epsilon();
            // other cases remain the same with the original
            ...
    }
    ...
    }
    @endcode

    @note NaN values never compare equal to themselves or to other NaN values.

    @param[in] lhs  first JSON value to consider
    @param[in] rhs  second JSON value to consider
    @return whether the values @a lhs and @a rhs are equal

    @exceptionsafety No-throw guarantee: this function never throws exceptions.

    @complexity Linear.

    @liveexample{The example demonstrates comparing several JSON
    types.,operator__equal}

    @since version 1.0.0
    */
    friend bool operator==(const_reference lhs, const_reference rhs) noexcept
    {
        const auto lhs_type = lhs.type();
        const auto rhs_type = rhs.type();

        if (lhs_type == rhs_type)
        {
            switch (lhs_type)
            {
                case value_t::array:
                    return *lhs.m_value.array == *rhs.m_value.array;

                case value_t::object:
                    return *lhs.m_value.object == *rhs.m_value.object;

                case value_t::null:
                    return true;

                case value_t::string:
                    return *lhs.m_value.string == *rhs.m_value.string;

                case value_t::boolean:
                    return lhs.m_value.boolean == rhs.m_value.boolean;

                case value_t::number_integer:
                    return lhs.m_value.number_integer == rhs.m_value.number_integer;

                case value_t::number_unsigned:
                    return lhs.m_value.number_unsigned == rhs.m_value.number_unsigned;

                case value_t::number_float:
                    return lhs.m_value.number_float == rhs.m_value.number_float;

                case value_t::binary:
                    return *lhs.m_value.binary == *rhs.m_value.binary;

                default:
                    return false;
            }
        }
        else if (lhs_type == value_t::number_integer && rhs_type == value_t::number_float)
        {
            return static_cast<number_float_t>(lhs.m_value.number_integer) == rhs.m_value.number_float;
        }
        else if (lhs_type == value_t::number_float && rhs_type == value_t::number_integer)
        {
            return lhs.m_value.number_float == static_cast<number_float_t>(rhs.m_value.number_integer);
        }
        else if (lhs_type == value_t::number_unsigned && rhs_type == value_t::number_float)
        {
            return static_cast<number_float_t>(lhs.m_value.number_unsigned) == rhs.m_value.number_float;
        }
        else if (lhs_type == value_t::number_float && rhs_type == value_t::number_unsigned)
        {
            return lhs.m_value.number_float == static_cast<number_float_t>(rhs.m_value.number_unsigned);
        }
        else if (lhs_type == value_t::number_unsigned && rhs_type == value_t::number_integer)
        {
            return static_cast<number_integer_t>(lhs.m_value.number_unsigned) == rhs.m_value.number_integer;
        }
        else if (lhs_type == value_t::number_integer && rhs_type == value_t::number_unsigned)
        {
            return lhs.m_value.number_integer == static_cast<number_integer_t>(rhs.m_value.number_unsigned);
        }

        return false;
    }

    /*!
    @brief comparison: equal
    @copydoc operator==(const_reference, const_reference)
    */
    template<typename ScalarType, typename std::enable_if<
                 std::is_scalar<ScalarType>::value, int>::type = 0>
    friend bool operator==(const_reference lhs, const ScalarType rhs) noexcept
    {
        return lhs == basic_json(rhs);
    }

    /*!
    @brief comparison: equal
    @copydoc operator==(const_reference, const_reference)
    */
    template<typename ScalarType, typename std::enable_if<
                 std::is_scalar<ScalarType>::value, int>::type = 0>
    friend bool operator==(const ScalarType lhs, const_reference rhs) noexcept
    {
        return basic_json(lhs) == rhs;
    }

    /*!
    @brief comparison: not equal

    Compares two JSON values for inequality by calculating `not (lhs == rhs)`.

    @param[in] lhs  first JSON value to consider
    @param[in] rhs  second JSON value to consider
    @return whether the values @a lhs and @a rhs are not equal

    @complexity Linear.

    @exceptionsafety No-throw guarantee: this function never throws exceptions.

    @liveexample{The example demonstrates comparing several JSON
    types.,operator__notequal}

    @since version 1.0.0
    */
    friend bool operator!=(const_reference lhs, const_reference rhs) noexcept
    {
        return !(lhs == rhs);
    }

    /*!
    @brief comparison: not equal
    @copydoc operator!=(const_reference, const_reference)
    */
    template<typename ScalarType, typename std::enable_if<
                 std::is_scalar<ScalarType>::value, int>::type = 0>
    friend bool operator!=(const_reference lhs, const ScalarType rhs) noexcept
    {
        return lhs != basic_json(rhs);
    }

    /*!
    @brief comparison: not equal
    @copydoc operator!=(const_reference, const_reference)
    */
    template<typename ScalarType, typename std::enable_if<
                 std::is_scalar<ScalarType>::value, int>::type = 0>
    friend bool operator!=(const ScalarType lhs, const_reference rhs) noexcept
    {
        return basic_json(lhs) != rhs;
    }

    /*!
    @brief comparison: less than

    Compares whether one JSON value @a lhs is less than another JSON value @a
    rhs according to the following rules:
    - If @a lhs and @a rhs have the same type, the values are compared using
      the default `<` operator.
    - Integer and floating-point numbers are automatically converted before
      comparison
    - In case @a lhs and @a rhs have different types, the values are ignored
      and the order of the types is considered, see
      @ref operator<(const value_t, const value_t).

    @param[in] lhs  first JSON value to consider
    @param[in] rhs  second JSON value to consider
    @return whether @a lhs is less than @a rhs

    @complexity Linear.

    @exceptionsafety No-throw guarantee: this function never throws exceptions.

    @liveexample{The example demonstrates comparing several JSON
    types.,operator__less}

    @since version 1.0.0
    */
    friend bool operator<(const_reference lhs, const_reference rhs) noexcept
    {
        const auto lhs_type = lhs.type();
        const auto rhs_type = rhs.type();

        if (lhs_type == rhs_type)
        {
            switch (lhs_type)
            {
                case value_t::array:
                    // note parentheses are necessary, see
                    // https://github.com/nlohmann/json/issues/1530
                    return (*lhs.m_value.array) < (*rhs.m_value.array);

                case value_t::object:
                    return (*lhs.m_value.object) < (*rhs.m_value.object);

                case value_t::null:
                    return false;

                case value_t::string:
                    return (*lhs.m_value.string) < (*rhs.m_value.string);

                case value_t::boolean:
                    return (lhs.m_value.boolean) < (rhs.m_value.boolean);

                case value_t::number_integer:
                    return (lhs.m_value.number_integer) < (rhs.m_value.number_integer);

                case value_t::number_unsigned:
                    return (lhs.m_value.number_unsigned) < (rhs.m_value.number_unsigned);

                case value_t::number_float:
                    return (lhs.m_value.number_float) < (rhs.m_value.number_float);

                case value_t::binary:
                    return (*lhs.m_value.binary) < (*rhs.m_value.binary);

                default:
                    return false;
            }
        }
        else if (lhs_type == value_t::number_integer && rhs_type == value_t::number_float)
        {
            return static_cast<number_float_t>(lhs.m_value.number_integer) < rhs.m_value.number_float;
        }
        else if (lhs_type == value_t::number_float && rhs_type == value_t::number_integer)
        {
            return lhs.m_value.number_float < static_cast<number_float_t>(rhs.m_value.number_integer);
        }
        else if (lhs_type == value_t::number_unsigned && rhs_type == value_t::number_float)
        {
            return static_cast<number_float_t>(lhs.m_value.number_unsigned) < rhs.m_value.number_float;
        }
        else if (lhs_type == value_t::number_float && rhs_type == value_t::number_unsigned)
        {
            return lhs.m_value.number_float < static_cast<number_float_t>(rhs.m_value.number_unsigned);
        }
        else if (lhs_type == value_t::number_integer && rhs_type == value_t::number_unsigned)
        {
            return lhs.m_value.number_integer < static_cast<number_integer_t>(rhs.m_value.number_unsigned);
        }
        else if (lhs_type == value_t::number_unsigned && rhs_type == value_t::number_integer)
        {
            return static_cast<number_integer_t>(lhs.m_value.number_unsigned) < rhs.m_value.number_integer;
        }

        // We only reach this line if we cannot compare values. In that case,
        // we compare types. Note we have to call the operator explicitly,
        // because MSVC has problems otherwise.
        return operator<(lhs_type, rhs_type);
    }

    /*!
    @brief comparison: less than
    @copydoc operator<(const_reference, const_reference)
    */
    template<typename ScalarType, typename std::enable_if<
                 std::is_scalar<ScalarType>::value, int>::type = 0>
    friend bool operator<(const_reference lhs, const ScalarType rhs) noexcept
    {
        return lhs < basic_json(rhs);
    }

    /*!
    @brief comparison: less than
    @copydoc operator<(const_reference, const_reference)
    */
    template<typename ScalarType, typename std::enable_if<
                 std::is_scalar<ScalarType>::value, int>::type = 0>
    friend bool operator<(const ScalarType lhs, const_reference rhs) noexcept
    {
        return basic_json(lhs) < rhs;
    }

    /*!
    @brief comparison: less than or equal

    Compares whether one JSON value @a lhs is less than or equal to another
    JSON value by calculating `not (rhs < lhs)`.

    @param[in] lhs  first JSON value to consider
    @param[in] rhs  second JSON value to consider
    @return whether @a lhs is less than or equal to @a rhs

    @complexity Linear.

    @exceptionsafety No-throw guarantee: this function never throws exceptions.

    @liveexample{The example demonstrates comparing several JSON
    types.,operator__greater}

    @since version 1.0.0
    */
    friend bool operator<=(const_reference lhs, const_reference rhs) noexcept
    {
        return !(rhs < lhs);
    }

    /*!
    @brief comparison: less than or equal
    @copydoc operator<=(const_reference, const_reference)
    */
    template<typename ScalarType, typename std::enable_if<
                 std::is_scalar<ScalarType>::value, int>::type = 0>
    friend bool operator<=(const_reference lhs, const ScalarType rhs) noexcept
    {
        return lhs <= basic_json(rhs);
    }

    /*!
    @brief comparison: less than or equal
    @copydoc operator<=(const_reference, const_reference)
    */
    template<typename ScalarType, typename std::enable_if<
                 std::is_scalar<ScalarType>::value, int>::type = 0>
    friend bool operator<=(const ScalarType lhs, const_reference rhs) noexcept
    {
        return basic_json(lhs) <= rhs;
    }

    /*!
    @brief comparison: greater than

    Compares whether one JSON value @a lhs is greater than another
    JSON value by calculating `not (lhs <= rhs)`.

    @param[in] lhs  first JSON value to consider
    @param[in] rhs  second JSON value to consider
    @return whether @a lhs is greater than to @a rhs

    @complexity Linear.

    @exceptionsafety No-throw guarantee: this function never throws exceptions.

    @liveexample{The example demonstrates comparing several JSON
    types.,operator__lessequal}

    @since version 1.0.0
    */
    friend bool operator>(const_reference lhs, const_reference rhs) noexcept
    {
        return !(lhs <= rhs);
    }

    /*!
    @brief comparison: greater than
    @copydoc operator>(const_reference, const_reference)
    */
    template<typename ScalarType, typename std::enable_if<
                 std::is_scalar<ScalarType>::value, int>::type = 0>
    friend bool operator>(const_reference lhs, const ScalarType rhs) noexcept
    {
        return lhs > basic_json(rhs);
    }

    /*!
    @brief comparison: greater than
    @copydoc operator>(const_reference, const_reference)
    */
    template<typename ScalarType, typename std::enable_if<
                 std::is_scalar<ScalarType>::value, int>::type = 0>
    friend bool operator>(const ScalarType lhs, const_reference rhs) noexcept
    {
        return basic_json(lhs) > rhs;
    }

    /*!
    @brief comparison: greater than or equal

    Compares whether one JSON value @a lhs is greater than or equal to another
    JSON value by calculating `not (lhs < rhs)`.

    @param[in] lhs  first JSON value to consider
    @param[in] rhs  second JSON value to consider
    @return whether @a lhs is greater than or equal to @a rhs

    @complexity Linear.

    @exceptionsafety No-throw guarantee: this function never throws exceptions.

    @liveexample{The example demonstrates comparing several JSON
    types.,operator__greaterequal}

    @since version 1.0.0
    */
    friend bool operator>=(const_reference lhs, const_reference rhs) noexcept
    {
        return !(lhs < rhs);
    }

    /*!
    @brief comparison: greater than or equal
    @copydoc operator>=(const_reference, const_reference)
    */
    template<typename ScalarType, typename std::enable_if<
                 std::is_scalar<ScalarType>::value, int>::type = 0>
    friend bool operator>=(const_reference lhs, const ScalarType rhs) noexcept
    {
        return lhs >= basic_json(rhs);
    }

    /*!
    @brief comparison: greater than or equal
    @copydoc operator>=(const_reference, const_reference)
    */
    template<typename ScalarType, typename std::enable_if<
                 std::is_scalar<ScalarType>::value, int>::type = 0>
    friend bool operator>=(const ScalarType lhs, const_reference rhs) noexcept
    {
        return basic_json(lhs) >= rhs;
    }

    /// @}

    ///////////////////
    // serialization //
    ///////////////////

    /// @name serialization
    /// @{

    /*!
    @brief serialize to stream

    Serialize the given JSON value @a j to the output stream @a o. The JSON
    value will be serialized using the @ref dump member function.

    - The indentation of the output can be controlled with the member variable
      `width` of the output stream @a o. For instance, using the manipulator
      `std::setw(4)` on @a o sets the indentation level to `4` and the
      serialization result is the same as calling `dump(4)`.

    - The indentation character can be controlled with the member variable
      `fill` of the output stream @a o. For instance, the manipulator
      `std::setfill('\\t')` sets indentation to use a tab character rather than
      the default space character.

    @param[in,out] o  stream to serialize to
    @param[in] j  JSON value to serialize

    @return the stream @a o

    @throw type_error.316 if a string stored inside the JSON value is not
                          UTF-8 encoded

    @complexity Linear.

    @liveexample{The example below shows the serialization with different
    parameters to `width` to adjust the indentation level.,operator_serialize}

    @since version 1.0.0; indentation character added in version 3.0.0
    */
    friend std::ostream& operator<<(std::ostream& o, const basic_json& j)
    {
        // read width member and use it as indentation parameter if nonzero
        const bool pretty_print = o.width() > 0;
        const auto indentation = pretty_print ? o.width() : 0;

        // reset width to 0 for subsequent calls to this stream
        o.width(0);

        // do the actual serialization
        serializer s(detail::output_adapter<char>(o), o.fill());
        s.dump(j, pretty_print, false, static_cast<unsigned int>(indentation));
        return o;
    }

    /*!
    @brief serialize to stream
    @deprecated This stream operator is deprecated and will be removed in
                future 4.0.0 of the library. Please use
                @ref operator<<(std::ostream&, const basic_json&)
                instead; that is, replace calls like `j >> o;` with `o << j;`.
    @since version 1.0.0; deprecated since version 3.0.0
    */
    JSON_HEDLEY_DEPRECATED_FOR(3.0.0, operator<<(std::ostream&, const basic_json&))
    friend std::ostream& operator>>(const basic_json& j, std::ostream& o)
    {
        return o << j;
    }

    /// @}


    /////////////////////
    // deserialization //
    /////////////////////

    /// @name deserialization
    /// @{

    /*!
    @brief deserialize from a compatible input

    @tparam InputType A compatible input, for instance
    - an std::istream object
    - a FILE pointer
    - a C-style array of characters
    - a pointer to a null-terminated string of single byte characters
    - an object obj for which begin(obj) and end(obj) produces a valid pair of
      iterators.

    @param[in] i  input to read from
    @param[in] cb  a parser callback function of type @ref parser_callback_t
    which is used to control the deserialization by filtering unwanted values
    (optional)
    @param[in] allow_exceptions  whether to throw exceptions in case of a
    parse error (optional, true by default)
    @param[in] ignore_comments  whether comments should be ignored and treated
    like whitespace (true) or yield a parse error (true); (optional, false by
    default)

    @return deserialized JSON value; in case of a parse error and
            @a allow_exceptions set to `false`, the return value will be
            value_t::discarded.

    @throw parse_error.101 if a parse error occurs; example: `""unexpected end
    of input; expected string literal""`
    @throw parse_error.102 if to_unicode fails or surrogate error
    @throw parse_error.103 if to_unicode fails

    @complexity Linear in the length of the input. The parser is a predictive
    LL(1) parser. The complexity can be higher if the parser callback function
    @a cb or reading from the input @a i has a super-linear complexity.

    @note A UTF-8 byte order mark is silently ignored.

    @liveexample{The example below demonstrates the `parse()` function reading
    from an array.,parse__array__parser_callback_t}

    @liveexample{The example below demonstrates the `parse()` function with
    and without callback function.,parse__string__parser_callback_t}

    @liveexample{The example below demonstrates the `parse()` function with
    and without callback function.,parse__istream__parser_callback_t}

    @liveexample{The example below demonstrates the `parse()` function reading
    from a contiguous container.,parse__contiguouscontainer__parser_callback_t}

    @since version 2.0.3 (contiguous containers); version 3.9.0 allowed to
    ignore comments.
    */
    template<typename InputType>
    JSON_HEDLEY_WARN_UNUSED_RESULT
    static basic_json parse(InputType&& i,
                            const parser_callback_t cb = nullptr,
                            const bool allow_exceptions = true,
                            const bool ignore_comments = false)
    {
        basic_json result;
        parser(detail::input_adapter(std::forward<InputType>(i)), cb, allow_exceptions, ignore_comments).parse(true, result);
        return result;
    }

    /*!
    @brief deserialize from a pair of character iterators

    The value_type of the iterator must be a integral type with size of 1, 2 or
    4 bytes, which will be interpreted respectively as UTF-8, UTF-16 and UTF-32.

    @param[in] first iterator to start of character range
    @param[in] last  iterator to end of character range
    @param[in] cb  a parser callback function of type @ref parser_callback_t
    which is used to control the deserialization by filtering unwanted values
    (optional)
    @param[in] allow_exceptions  whether to throw exceptions in case of a
    parse error (optional, true by default)
    @param[in] ignore_comments  whether comments should be ignored and treated
    like whitespace (true) or yield a parse error (true); (optional, false by
    default)

    @return deserialized JSON value; in case of a parse error and
            @a allow_exceptions set to `false`, the return value will be
            value_t::discarded.

    @throw parse_error.101 if a parse error occurs; example: `""unexpected end
    of input; expected string literal""`
    @throw parse_error.102 if to_unicode fails or surrogate error
    @throw parse_error.103 if to_unicode fails
    */
    template<typename IteratorType>
    JSON_HEDLEY_WARN_UNUSED_RESULT
    static basic_json parse(IteratorType first,
                            IteratorType last,
                            const parser_callback_t cb = nullptr,
                            const bool allow_exceptions = true,
                            const bool ignore_comments = false)
    {
        basic_json result;
        parser(detail::input_adapter(std::move(first), std::move(last)), cb, allow_exceptions, ignore_comments).parse(true, result);
        return result;
    }

    JSON_HEDLEY_WARN_UNUSED_RESULT
    JSON_HEDLEY_DEPRECATED_FOR(3.8.0, parse(ptr, ptr + len))
    static basic_json parse(detail::span_input_adapter&& i,
                            const parser_callback_t cb = nullptr,
                            const bool allow_exceptions = true,
                            const bool ignore_comments = false)
    {
        basic_json result;
        parser(i.get(), cb, allow_exceptions, ignore_comments).parse(true, result);
        return result;
    }

    /*!
    @brief check if the input is valid JSON

    Unlike the @ref parse(InputType&&, const parser_callback_t,const bool)
    function, this function neither throws an exception in case of invalid JSON
    input (i.e., a parse error) nor creates diagnostic information.

    @tparam InputType A compatible input, for instance
    - an std::istream object
    - a FILE pointer
    - a C-style array of characters
    - a pointer to a null-terminated string of single byte characters
    - an object obj for which begin(obj) and end(obj) produces a valid pair of
      iterators.

    @param[in] i input to read from
    @param[in] ignore_comments  whether comments should be ignored and treated
    like whitespace (true) or yield a parse error (true); (optional, false by
    default)

    @return Whether the input read from @a i is valid JSON.

    @complexity Linear in the length of the input. The parser is a predictive
    LL(1) parser.

    @note A UTF-8 byte order mark is silently ignored.

    @liveexample{The example below demonstrates the `accept()` function reading
    from a string.,accept__string}
    */
    template<typename InputType>
    static bool accept(InputType&& i,
                       const bool ignore_comments = false)
    {
        return parser(detail::input_adapter(std::forward<InputType>(i)), nullptr, false, ignore_comments).accept(true);
    }

    template<typename IteratorType>
    static bool accept(IteratorType first, IteratorType last,
                       const bool ignore_comments = false)
    {
        return parser(detail::input_adapter(std::move(first), std::move(last)), nullptr, false, ignore_comments).accept(true);
    }

    JSON_HEDLEY_WARN_UNUSED_RESULT
    JSON_HEDLEY_DEPRECATED_FOR(3.8.0, accept(ptr, ptr + len))
    static bool accept(detail::span_input_adapter&& i,
                       const bool ignore_comments = false)
    {
        return parser(i.get(), nullptr, false, ignore_comments).accept(true);
    }

    /*!
    @brief generate SAX events

    The SAX event lister must follow the interface of @ref json_sax.

    This function reads from a compatible input. Examples are:
    - an std::istream object
    - a FILE pointer
    - a C-style array of characters
    - a pointer to a null-terminated string of single byte characters
    - an object obj for which begin(obj) and end(obj) produces a valid pair of
      iterators.

    @param[in] i  input to read from
    @param[in,out] sax  SAX event listener
    @param[in] format  the format to parse (JSON, CBOR, MessagePack, or UBJSON)
    @param[in] strict  whether the input has to be consumed completely
    @param[in] ignore_comments  whether comments should be ignored and treated
    like whitespace (true) or yield a parse error (true); (optional, false by
    default); only applies to the JSON file format.

    @return return value of the last processed SAX event

    @throw parse_error.101 if a parse error occurs; example: `""unexpected end
    of input; expected string literal""`
    @throw parse_error.102 if to_unicode fails or surrogate error
    @throw parse_error.103 if to_unicode fails

    @complexity Linear in the length of the input. The parser is a predictive
    LL(1) parser. The complexity can be higher if the SAX consumer @a sax has
    a super-linear complexity.

    @note A UTF-8 byte order mark is silently ignored.

    @liveexample{The example below demonstrates the `sax_parse()` function
    reading from string and processing the events with a user-defined SAX
    event consumer.,sax_parse}

    @since version 3.2.0
    */
<<<<<<< HEAD
    template<typename SAX, typename InputType>
=======
    template <typename InputType, typename SAX>
>>>>>>> 5ba0f65c
    JSON_HEDLEY_NON_NULL(2)
    static bool sax_parse(InputType&& i, SAX* sax,
                          input_format_t format = input_format_t::json,
                          const bool strict = true,
                          const bool ignore_comments = false)
    {
        auto ia = detail::input_adapter(std::forward<InputType>(i));
        return format == input_format_t::json
               ? parser(std::move(ia), nullptr, true, ignore_comments).sax_parse(sax, strict)
               : detail::binary_reader<basic_json, decltype(ia), SAX>(std::move(ia)).sax_parse(format, sax, strict);
    }

    template<class IteratorType, class SAX>
    JSON_HEDLEY_NON_NULL(3)
    static bool sax_parse(IteratorType first, IteratorType last, SAX* sax,
                          input_format_t format = input_format_t::json,
                          const bool strict = true,
                          const bool ignore_comments = false)
    {
        auto ia = detail::input_adapter(std::move(first), std::move(last));
        return format == input_format_t::json
               ? parser(std::move(ia), nullptr, true, ignore_comments).sax_parse(sax, strict)
               : detail::binary_reader<basic_json, decltype(ia), SAX>(std::move(ia)).sax_parse(format, sax, strict);
    }

<<<<<<< HEAD
    template<typename SAX>
=======
    template <typename SAX>
    JSON_HEDLEY_DEPRECATED_FOR(3.8.0, sax_parse(ptr, ptr + len, ...))
>>>>>>> 5ba0f65c
    JSON_HEDLEY_NON_NULL(2)
    static bool sax_parse(detail::span_input_adapter&& i, SAX* sax,
                          input_format_t format = input_format_t::json,
                          const bool strict = true,
                          const bool ignore_comments = false)
    {
        auto ia = i.get();
        return format == input_format_t::json
               ? parser(std::move(ia), nullptr, true, ignore_comments).sax_parse(sax, strict)
               : detail::binary_reader<basic_json, decltype(ia), SAX>(std::move(ia)).sax_parse(format, sax, strict);
    }

    /*!
    @brief deserialize from stream
    @deprecated This stream operator is deprecated and will be removed in
                version 4.0.0 of the library. Please use
                @ref operator>>(std::istream&, basic_json&)
                instead; that is, replace calls like `j << i;` with `i >> j;`.
    @since version 1.0.0; deprecated since version 3.0.0
    */
    JSON_HEDLEY_DEPRECATED_FOR(3.0.0, operator>>(std::istream&, basic_json&))
    friend std::istream& operator<<(basic_json& j, std::istream& i)
    {
        return operator>>(i, j);
    }

    /*!
    @brief deserialize from stream

    Deserializes an input stream to a JSON value.

    @param[in,out] i  input stream to read a serialized JSON value from
    @param[in,out] j  JSON value to write the deserialized input to

    @throw parse_error.101 in case of an unexpected token
    @throw parse_error.102 if to_unicode fails or surrogate error
    @throw parse_error.103 if to_unicode fails

    @complexity Linear in the length of the input. The parser is a predictive
    LL(1) parser.

    @note A UTF-8 byte order mark is silently ignored.

    @liveexample{The example below shows how a JSON value is constructed by
    reading a serialization from a stream.,operator_deserialize}

    @sa parse(std::istream&, const parser_callback_t) for a variant with a
    parser callback function to filter values while parsing

    @since version 1.0.0
    */
    friend std::istream& operator>>(std::istream& i, basic_json& j)
    {
        parser(detail::input_adapter(i)).parse(false, j);
        return i;
    }

    /// @}

    ///////////////////////////
    // convenience functions //
    ///////////////////////////

    /*!
    @brief return the type as string

    Returns the type name as string to be used in error messages - usually to
    indicate that a function was called on a wrong JSON type.

    @return a string representation of a the @a m_type member:
            Value type  | return value
            ----------- | -------------
            null        | `"null"`
            boolean     | `"boolean"`
            string      | `"string"`
            number      | `"number"` (for all number types)
            object      | `"object"`
            array       | `"array"`
            binary      | `"binary"`
            discarded   | `"discarded"`

    @exceptionsafety No-throw guarantee: this function never throws exceptions.

    @complexity Constant.

    @liveexample{The following code exemplifies `type_name()` for all JSON
    types.,type_name}

    @sa @ref type() -- return the type of the JSON value
    @sa @ref operator value_t() -- return the type of the JSON value (implicit)

    @since version 1.0.0, public since 2.1.0, `const char*` and `noexcept`
    since 3.0.0
    */
    JSON_HEDLEY_RETURNS_NON_NULL
    const char* type_name() const noexcept
    {
        {
            switch (m_type)
            {
                case value_t::null:
                    return "null";
                case value_t::object:
                    return "object";
                case value_t::array:
                    return "array";
                case value_t::string:
                    return "string";
                case value_t::boolean:
                    return "boolean";
                case value_t::binary:
                    return "binary";
                case value_t::discarded:
                    return "discarded";
                default:
                    return "number";
            }
        }
    }


  private:
    //////////////////////
    // member variables //
    //////////////////////

    /// the type of the current element
    value_t m_type = value_t::null;

    /// the value of the current element
    json_value m_value = {};

    //////////////////////////////////////////
    // binary serialization/deserialization //
    //////////////////////////////////////////

    /// @name binary serialization/deserialization support
    /// @{

  public:
    /*!
    @brief create a CBOR serialization of a given JSON value

    Serializes a given JSON value @a j to a byte vector using the CBOR (Concise
    Binary Object Representation) serialization format. CBOR is a binary
    serialization format which aims to be more compact than JSON itself, yet
    more efficient to parse.

    The library uses the following mapping from JSON values types to
    CBOR types according to the CBOR specification (RFC 7049):

    JSON value type | value/range                                | CBOR type                          | first byte
    --------------- | ------------------------------------------ | ---------------------------------- | ---------------
    null            | `null`                                     | Null                               | 0xF6
    boolean         | `true`                                     | True                               | 0xF5
    boolean         | `false`                                    | False                              | 0xF4
    number_integer  | -9223372036854775808..-2147483649          | Negative integer (8 bytes follow)  | 0x3B
    number_integer  | -2147483648..-32769                        | Negative integer (4 bytes follow)  | 0x3A
    number_integer  | -32768..-129                               | Negative integer (2 bytes follow)  | 0x39
    number_integer  | -128..-25                                  | Negative integer (1 byte follow)   | 0x38
    number_integer  | -24..-1                                    | Negative integer                   | 0x20..0x37
    number_integer  | 0..23                                      | Integer                            | 0x00..0x17
    number_integer  | 24..255                                    | Unsigned integer (1 byte follow)   | 0x18
    number_integer  | 256..65535                                 | Unsigned integer (2 bytes follow)  | 0x19
    number_integer  | 65536..4294967295                          | Unsigned integer (4 bytes follow)  | 0x1A
    number_integer  | 4294967296..18446744073709551615           | Unsigned integer (8 bytes follow)  | 0x1B
    number_unsigned | 0..23                                      | Integer                            | 0x00..0x17
    number_unsigned | 24..255                                    | Unsigned integer (1 byte follow)   | 0x18
    number_unsigned | 256..65535                                 | Unsigned integer (2 bytes follow)  | 0x19
    number_unsigned | 65536..4294967295                          | Unsigned integer (4 bytes follow)  | 0x1A
    number_unsigned | 4294967296..18446744073709551615           | Unsigned integer (8 bytes follow)  | 0x1B
    number_float    | *any value representable by a float*       | Single-Precision Float             | 0xFA
    number_float    | *any value NOT representable by a float*   | Double-Precision Float             | 0xFB
    string          | *length*: 0..23                            | UTF-8 string                       | 0x60..0x77
    string          | *length*: 23..255                          | UTF-8 string (1 byte follow)       | 0x78
    string          | *length*: 256..65535                       | UTF-8 string (2 bytes follow)      | 0x79
    string          | *length*: 65536..4294967295                | UTF-8 string (4 bytes follow)      | 0x7A
    string          | *length*: 4294967296..18446744073709551615 | UTF-8 string (8 bytes follow)      | 0x7B
    array           | *size*: 0..23                              | array                              | 0x80..0x97
    array           | *size*: 23..255                            | array (1 byte follow)              | 0x98
    array           | *size*: 256..65535                         | array (2 bytes follow)             | 0x99
    array           | *size*: 65536..4294967295                  | array (4 bytes follow)             | 0x9A
    array           | *size*: 4294967296..18446744073709551615   | array (8 bytes follow)             | 0x9B
    object          | *size*: 0..23                              | map                                | 0xA0..0xB7
    object          | *size*: 23..255                            | map (1 byte follow)                | 0xB8
    object          | *size*: 256..65535                         | map (2 bytes follow)               | 0xB9
    object          | *size*: 65536..4294967295                  | map (4 bytes follow)               | 0xBA
    object          | *size*: 4294967296..18446744073709551615   | map (8 bytes follow)               | 0xBB
    binary          | *size*: 0..23                              | byte string                        | 0x40..0x57
    binary          | *size*: 23..255                            | byte string (1 byte follow)        | 0x58
    binary          | *size*: 256..65535                         | byte string (2 bytes follow)       | 0x59
    binary          | *size*: 65536..4294967295                  | byte string (4 bytes follow)       | 0x5A
    binary          | *size*: 4294967296..18446744073709551615   | byte string (8 bytes follow)       | 0x5B

    @note The mapping is **complete** in the sense that any JSON value type
          can be converted to a CBOR value.

    @note If NaN or Infinity are stored inside a JSON number, they are
          serialized properly. This behavior differs from the @ref dump()
          function which serializes NaN or Infinity to `null`.

    @note The following CBOR types are not used in the conversion:
          - UTF-8 strings terminated by "break" (0x7F)
          - arrays terminated by "break" (0x9F)
          - maps terminated by "break" (0xBF)
          - byte strings terminated by "break" (0x5F)
          - date/time (0xC0..0xC1)
          - bignum (0xC2..0xC3)
          - decimal fraction (0xC4)
          - bigfloat (0xC5)
          - tagged items (0xC6..0xD4, 0xD8..0xDB)
          - expected conversions (0xD5..0xD7)
          - simple values (0xE0..0xF3, 0xF8)
          - undefined (0xF7)
          - half-precision floats (0xF9)
          - break (0xFF)

    @param[in] j  JSON value to serialize
    @return CBOR serialization as byte vector

    @complexity Linear in the size of the JSON value @a j.

    @liveexample{The example shows the serialization of a JSON value to a byte
    vector in CBOR format.,to_cbor}

    @sa http://cbor.io
    @sa @ref from_cbor(detail::input_adapter&&, const bool, const bool) for the
        analogous deserialization
    @sa @ref to_msgpack(const basic_json&) for the related MessagePack format
    @sa @ref to_ubjson(const basic_json&, const bool, const bool) for the
             related UBJSON format

    @since version 2.0.9; compact representation of floating-point numbers
           since version 3.8.0
    */
    static std::vector<uint8_t> to_cbor(const basic_json& j)
    {
        std::vector<uint8_t> result;
        to_cbor(j, result);
        return result;
    }

    static void to_cbor(const basic_json& j, detail::output_adapter<uint8_t> o)
    {
        binary_writer<uint8_t>(o).write_cbor(j);
    }

    static void to_cbor(const basic_json& j, detail::output_adapter<char> o)
    {
        binary_writer<char>(o).write_cbor(j);
    }

    /*!
    @brief create a MessagePack serialization of a given JSON value

    Serializes a given JSON value @a j to a byte vector using the MessagePack
    serialization format. MessagePack is a binary serialization format which
    aims to be more compact than JSON itself, yet more efficient to parse.

    The library uses the following mapping from JSON values types to
    MessagePack types according to the MessagePack specification:

    JSON value type | value/range                       | MessagePack type | first byte
    --------------- | --------------------------------- | ---------------- | ----------
    null            | `null`                            | nil              | 0xC0
    boolean         | `true`                            | true             | 0xC3
    boolean         | `false`                           | false            | 0xC2
    number_integer  | -9223372036854775808..-2147483649 | int64            | 0xD3
    number_integer  | -2147483648..-32769               | int32            | 0xD2
    number_integer  | -32768..-129                      | int16            | 0xD1
    number_integer  | -128..-33                         | int8             | 0xD0
    number_integer  | -32..-1                           | negative fixint  | 0xE0..0xFF
    number_integer  | 0..127                            | positive fixint  | 0x00..0x7F
    number_integer  | 128..255                          | uint 8           | 0xCC
    number_integer  | 256..65535                        | uint 16          | 0xCD
    number_integer  | 65536..4294967295                 | uint 32          | 0xCE
    number_integer  | 4294967296..18446744073709551615  | uint 64          | 0xCF
    number_unsigned | 0..127                            | positive fixint  | 0x00..0x7F
    number_unsigned | 128..255                          | uint 8           | 0xCC
    number_unsigned | 256..65535                        | uint 16          | 0xCD
    number_unsigned | 65536..4294967295                 | uint 32          | 0xCE
    number_unsigned | 4294967296..18446744073709551615  | uint 64          | 0xCF
    number_float    | *any value representable by a float*     | float 32 | 0xCA
    number_float    | *any value NOT representable by a float* | float 64 | 0xCB
    string          | *length*: 0..31                   | fixstr           | 0xA0..0xBF
    string          | *length*: 32..255                 | str 8            | 0xD9
    string          | *length*: 256..65535              | str 16           | 0xDA
    string          | *length*: 65536..4294967295       | str 32           | 0xDB
    array           | *size*: 0..15                     | fixarray         | 0x90..0x9F
    array           | *size*: 16..65535                 | array 16         | 0xDC
    array           | *size*: 65536..4294967295         | array 32         | 0xDD
    object          | *size*: 0..15                     | fix map          | 0x80..0x8F
    object          | *size*: 16..65535                 | map 16           | 0xDE
    object          | *size*: 65536..4294967295         | map 32           | 0xDF
    binary          | *size*: 0..255                    | bin 8            | 0xC4
    binary          | *size*: 256..65535                | bin 16           | 0xC5
    binary          | *size*: 65536..4294967295         | bin 32           | 0xC6

    @note The mapping is **complete** in the sense that any JSON value type
          can be converted to a MessagePack value.

    @note The following values can **not** be converted to a MessagePack value:
          - strings with more than 4294967295 bytes
          - byte strings with more than 4294967295 bytes
          - arrays with more than 4294967295 elements
          - objects with more than 4294967295 elements

    @note Any MessagePack output created @ref to_msgpack can be successfully
          parsed by @ref from_msgpack.

    @note If NaN or Infinity are stored inside a JSON number, they are
          serialized properly. This behavior differs from the @ref dump()
          function which serializes NaN or Infinity to `null`.

    @param[in] j  JSON value to serialize
    @return MessagePack serialization as byte vector

    @complexity Linear in the size of the JSON value @a j.

    @liveexample{The example shows the serialization of a JSON value to a byte
    vector in MessagePack format.,to_msgpack}

    @sa http://msgpack.org
    @sa @ref from_msgpack for the analogous deserialization
    @sa @ref to_cbor(const basic_json& for the related CBOR format
    @sa @ref to_ubjson(const basic_json&, const bool, const bool) for the
             related UBJSON format

    @since version 2.0.9
    */
    static std::vector<uint8_t> to_msgpack(const basic_json& j)
    {
        std::vector<uint8_t> result;
        to_msgpack(j, result);
        return result;
    }

    static void to_msgpack(const basic_json& j, detail::output_adapter<uint8_t> o)
    {
        binary_writer<uint8_t>(o).write_msgpack(j);
    }

    static void to_msgpack(const basic_json& j, detail::output_adapter<char> o)
    {
        binary_writer<char>(o).write_msgpack(j);
    }

    /*!
    @brief create a UBJSON serialization of a given JSON value

    Serializes a given JSON value @a j to a byte vector using the UBJSON
    (Universal Binary JSON) serialization format. UBJSON aims to be more compact
    than JSON itself, yet more efficient to parse.

    The library uses the following mapping from JSON values types to
    UBJSON types according to the UBJSON specification:

    JSON value type | value/range                       | UBJSON type | marker
    --------------- | --------------------------------- | ----------- | ------
    null            | `null`                            | null        | `Z`
    boolean         | `true`                            | true        | `T`
    boolean         | `false`                           | false       | `F`
    number_integer  | -9223372036854775808..-2147483649 | int64       | `L`
    number_integer  | -2147483648..-32769               | int32       | `l`
    number_integer  | -32768..-129                      | int16       | `I`
    number_integer  | -128..127                         | int8        | `i`
    number_integer  | 128..255                          | uint8       | `U`
    number_integer  | 256..32767                        | int16       | `I`
    number_integer  | 32768..2147483647                 | int32       | `l`
    number_integer  | 2147483648..9223372036854775807   | int64       | `L`
    number_unsigned | 0..127                            | int8        | `i`
    number_unsigned | 128..255                          | uint8       | `U`
    number_unsigned | 256..32767                        | int16       | `I`
    number_unsigned | 32768..2147483647                 | int32       | `l`
    number_unsigned | 2147483648..9223372036854775807   | int64       | `L`
    number_float    | *any value*                       | float64     | `D`
    string          | *with shortest length indicator*  | string      | `S`
    array           | *see notes on optimized format*   | array       | `[`
    object          | *see notes on optimized format*   | map         | `{`

    @note The mapping is **complete** in the sense that any JSON value type
          can be converted to a UBJSON value.

    @note The following values can **not** be converted to a UBJSON value:
          - strings with more than 9223372036854775807 bytes (theoretical)
          - unsigned integer numbers above 9223372036854775807

    @note The following markers are not used in the conversion:
          - `Z`: no-op values are not created.
          - `C`: single-byte strings are serialized with `S` markers.

    @note Any UBJSON output created @ref to_ubjson can be successfully parsed
          by @ref from_ubjson.

    @note If NaN or Infinity are stored inside a JSON number, they are
          serialized properly. This behavior differs from the @ref dump()
          function which serializes NaN or Infinity to `null`.

    @note The optimized formats for containers are supported: Parameter
          @a use_size adds size information to the beginning of a container and
          removes the closing marker. Parameter @a use_type further checks
          whether all elements of a container have the same type and adds the
          type marker to the beginning of the container. The @a use_type
          parameter must only be used together with @a use_size = true. Note
          that @a use_size = true alone may result in larger representations -
          the benefit of this parameter is that the receiving side is
          immediately informed on the number of elements of the container.

    @note If the JSON data contains the binary type, the value stored is a list
          of integers, as suggested by the UBJSON documentation.  In particular,
          this means that serialization and the deserialization of a JSON
          containing binary values into UBJSON and back will result in a
          different JSON object.

    @param[in] j  JSON value to serialize
    @param[in] use_size  whether to add size annotations to container types
    @param[in] use_type  whether to add type annotations to container types
                         (must be combined with @a use_size = true)
    @return UBJSON serialization as byte vector

    @complexity Linear in the size of the JSON value @a j.

    @liveexample{The example shows the serialization of a JSON value to a byte
    vector in UBJSON format.,to_ubjson}

    @sa http://ubjson.org
    @sa @ref from_ubjson(detail::input_adapter&&, const bool, const bool) for the
        analogous deserialization
    @sa @ref to_cbor(const basic_json& for the related CBOR format
    @sa @ref to_msgpack(const basic_json&) for the related MessagePack format

    @since version 3.1.0
    */
    static std::vector<uint8_t> to_ubjson(const basic_json& j,
                                          const bool use_size = false,
                                          const bool use_type = false)
    {
        std::vector<uint8_t> result;
        to_ubjson(j, result, use_size, use_type);
        return result;
    }

    static void to_ubjson(const basic_json& j, detail::output_adapter<uint8_t> o,
                          const bool use_size = false, const bool use_type = false)
    {
        binary_writer<uint8_t>(o).write_ubjson(j, use_size, use_type);
    }

    static void to_ubjson(const basic_json& j, detail::output_adapter<char> o,
                          const bool use_size = false, const bool use_type = false)
    {
        binary_writer<char>(o).write_ubjson(j, use_size, use_type);
    }


    /*!
    @brief Serializes the given JSON object `j` to BSON and returns a vector
           containing the corresponding BSON-representation.

    BSON (Binary JSON) is a binary format in which zero or more ordered key/value pairs are
    stored as a single entity (a so-called document).

    The library uses the following mapping from JSON values types to BSON types:

    JSON value type | value/range                       | BSON type   | marker
    --------------- | --------------------------------- | ----------- | ------
    null            | `null`                            | null        | 0x0A
    boolean         | `true`, `false`                   | boolean     | 0x08
    number_integer  | -9223372036854775808..-2147483649 | int64       | 0x12
    number_integer  | -2147483648..2147483647           | int32       | 0x10
    number_integer  | 2147483648..9223372036854775807   | int64       | 0x12
    number_unsigned | 0..2147483647                     | int32       | 0x10
    number_unsigned | 2147483648..9223372036854775807   | int64       | 0x12
    number_unsigned | 9223372036854775808..18446744073709551615| --   | --
    number_float    | *any value*                       | double      | 0x01
    string          | *any value*                       | string      | 0x02
    array           | *any value*                       | document    | 0x04
    object          | *any value*                       | document    | 0x03
    binary          | *any value*                       | binary      | 0x05

    @warning The mapping is **incomplete**, since only JSON-objects (and things
    contained therein) can be serialized to BSON.
    Also, integers larger than 9223372036854775807 cannot be serialized to BSON,
    and the keys may not contain U+0000, since they are serialized a
    zero-terminated c-strings.

    @throw out_of_range.407  if `j.is_number_unsigned() && j.get<std::uint64_t>() > 9223372036854775807`
    @throw out_of_range.409  if a key in `j` contains a NULL (U+0000)
    @throw type_error.317    if `!j.is_object()`

    @pre The input `j` is required to be an object: `j.is_object() == true`.

    @note Any BSON output created via @ref to_bson can be successfully parsed
          by @ref from_bson.

    @param[in] j  JSON value to serialize
    @return BSON serialization as byte vector

    @complexity Linear in the size of the JSON value @a j.

    @liveexample{The example shows the serialization of a JSON value to a byte
    vector in BSON format.,to_bson}

    @sa http://bsonspec.org/spec.html
    @sa @ref from_bson(detail::input_adapter&&, const bool strict) for the
        analogous deserialization
    @sa @ref to_ubjson(const basic_json&, const bool, const bool) for the
             related UBJSON format
    @sa @ref to_cbor(const basic_json&) for the related CBOR format
    @sa @ref to_msgpack(const basic_json&) for the related MessagePack format
    */
    static std::vector<uint8_t> to_bson(const basic_json& j)
    {
        std::vector<uint8_t> result;
        to_bson(j, result);
        return result;
    }

    /*!
    @brief Serializes the given JSON object `j` to BSON and forwards the
           corresponding BSON-representation to the given output_adapter `o`.
    @param j The JSON object to convert to BSON.
    @param o The output adapter that receives the binary BSON representation.
    @pre The input `j` shall be an object: `j.is_object() == true`
    @sa @ref to_bson(const basic_json&)
    */
    static void to_bson(const basic_json& j, detail::output_adapter<uint8_t> o)
    {
        binary_writer<uint8_t>(o).write_bson(j);
    }

    /*!
    @copydoc to_bson(const basic_json&, detail::output_adapter<uint8_t>)
    */
    static void to_bson(const basic_json& j, detail::output_adapter<char> o)
    {
        binary_writer<char>(o).write_bson(j);
    }


    /*!
    @brief create a JSON value from an input in CBOR format

    Deserializes a given input @a i to a JSON value using the CBOR (Concise
    Binary Object Representation) serialization format.

    The library maps CBOR types to JSON value types as follows:

    CBOR type              | JSON value type | first byte
    ---------------------- | --------------- | ----------
    Integer                | number_unsigned | 0x00..0x17
    Unsigned integer       | number_unsigned | 0x18
    Unsigned integer       | number_unsigned | 0x19
    Unsigned integer       | number_unsigned | 0x1A
    Unsigned integer       | number_unsigned | 0x1B
    Negative integer       | number_integer  | 0x20..0x37
    Negative integer       | number_integer  | 0x38
    Negative integer       | number_integer  | 0x39
    Negative integer       | number_integer  | 0x3A
    Negative integer       | number_integer  | 0x3B
    Byte string            | binary          | 0x40..0x57
    Byte string            | binary          | 0x58
    Byte string            | binary          | 0x59
    Byte string            | binary          | 0x5A
    Byte string            | binary          | 0x5B
    UTF-8 string           | string          | 0x60..0x77
    UTF-8 string           | string          | 0x78
    UTF-8 string           | string          | 0x79
    UTF-8 string           | string          | 0x7A
    UTF-8 string           | string          | 0x7B
    UTF-8 string           | string          | 0x7F
    array                  | array           | 0x80..0x97
    array                  | array           | 0x98
    array                  | array           | 0x99
    array                  | array           | 0x9A
    array                  | array           | 0x9B
    array                  | array           | 0x9F
    map                    | object          | 0xA0..0xB7
    map                    | object          | 0xB8
    map                    | object          | 0xB9
    map                    | object          | 0xBA
    map                    | object          | 0xBB
    map                    | object          | 0xBF
    False                  | `false`         | 0xF4
    True                   | `true`          | 0xF5
    Null                   | `null`          | 0xF6
    Half-Precision Float   | number_float    | 0xF9
    Single-Precision Float | number_float    | 0xFA
    Double-Precision Float | number_float    | 0xFB

    @warning The mapping is **incomplete** in the sense that not all CBOR
             types can be converted to a JSON value. The following CBOR types
             are not supported and will yield parse errors (parse_error.112):
             - date/time (0xC0..0xC1)
             - bignum (0xC2..0xC3)
             - decimal fraction (0xC4)
             - bigfloat (0xC5)
             - tagged items (0xC6..0xD4, 0xD8..0xDB)
             - expected conversions (0xD5..0xD7)
             - simple values (0xE0..0xF3, 0xF8)
             - undefined (0xF7)

    @warning CBOR allows map keys of any type, whereas JSON only allows
             strings as keys in object values. Therefore, CBOR maps with keys
             other than UTF-8 strings are rejected (parse_error.113).

    @note Any CBOR output created @ref to_cbor can be successfully parsed by
          @ref from_cbor.

    @param[in] i  an input in CBOR format convertible to an input adapter
    @param[in] strict  whether to expect the input to be consumed until EOF
                       (true by default)
    @param[in] allow_exceptions  whether to throw exceptions in case of a
    parse error (optional, true by default)

    @return deserialized JSON value; in case of a parse error and
            @a allow_exceptions set to `false`, the return value will be
            value_t::discarded.

    @throw parse_error.110 if the given input ends prematurely or the end of
    file was not reached when @a strict was set to true
    @throw parse_error.112 if unsupported features from CBOR were
    used in the given input @a v or if the input is not valid CBOR
    @throw parse_error.113 if a string was expected as map key, but not found

    @complexity Linear in the size of the input @a i.

    @liveexample{The example shows the deserialization of a byte vector in CBOR
    format to a JSON value.,from_cbor}

    @sa http://cbor.io
    @sa @ref to_cbor(const basic_json&) for the analogous serialization
    @sa @ref from_msgpack(detail::input_adapter&&, const bool, const bool) for the
        related MessagePack format
    @sa @ref from_ubjson(detail::input_adapter&&, const bool, const bool) for the
        related UBJSON format

    @since version 2.0.9; parameter @a start_index since 2.1.1; changed to
           consume input adapters, removed start_index parameter, and added
           @a strict parameter since 3.0.0; added @a allow_exceptions parameter
           since 3.2.0
    */
    template<typename InputType>
    JSON_HEDLEY_WARN_UNUSED_RESULT
    static basic_json from_cbor(InputType&& i,
                                const bool strict = true,
                                const bool allow_exceptions = true)
    {
        basic_json result;
        detail::json_sax_dom_parser<basic_json> sdp(result, allow_exceptions);
        auto ia = detail::input_adapter(std::forward<InputType>(i));
        const bool res = binary_reader<decltype(ia)>(std::move(ia)).sax_parse(input_format_t::cbor, &sdp, strict);
        return res ? result : basic_json(value_t::discarded);
    }

    /*!
    @copydoc from_cbor(detail::input_adapter&&, const bool, const bool)
    */
    template<typename IteratorType>
    JSON_HEDLEY_WARN_UNUSED_RESULT
    static basic_json from_cbor(IteratorType first, IteratorType last,
                                const bool strict = true,
                                const bool allow_exceptions = true)
    {
        basic_json result;
        detail::json_sax_dom_parser<basic_json> sdp(result, allow_exceptions);
        auto ia = detail::input_adapter(std::move(first), std::move(last));
        const bool res = binary_reader<decltype(ia)>(std::move(ia)).sax_parse(input_format_t::cbor, &sdp, strict);
        return res ? result : basic_json(value_t::discarded);
    }

    template<typename T>
    JSON_HEDLEY_WARN_UNUSED_RESULT
    JSON_HEDLEY_DEPRECATED_FOR(3.8.0, from_cbor(ptr, ptr + len))
    static basic_json from_cbor(const T* ptr, std::size_t len,
                                const bool strict = true,
                                const bool allow_exceptions = true)
    {
        return from_cbor(ptr, ptr + len, strict, allow_exceptions);
    }


    JSON_HEDLEY_WARN_UNUSED_RESULT
    JSON_HEDLEY_DEPRECATED_FOR(3.8.0, from_cbor(ptr, ptr + len))
    static basic_json from_cbor(detail::span_input_adapter&& i,
                                const bool strict = true,
                                const bool allow_exceptions = true)
    {
        basic_json result;
        detail::json_sax_dom_parser<basic_json> sdp(result, allow_exceptions);
        auto ia = i.get();
        const bool res = binary_reader<decltype(ia)>(std::move(ia)).sax_parse(input_format_t::cbor, &sdp, strict);
        return res ? result : basic_json(value_t::discarded);
    }

    /*!
    @brief create a JSON value from an input in MessagePack format

    Deserializes a given input @a i to a JSON value using the MessagePack
    serialization format.

    The library maps MessagePack types to JSON value types as follows:

    MessagePack type | JSON value type | first byte
    ---------------- | --------------- | ----------
    positive fixint  | number_unsigned | 0x00..0x7F
    fixmap           | object          | 0x80..0x8F
    fixarray         | array           | 0x90..0x9F
    fixstr           | string          | 0xA0..0xBF
    nil              | `null`          | 0xC0
    false            | `false`         | 0xC2
    true             | `true`          | 0xC3
    float 32         | number_float    | 0xCA
    float 64         | number_float    | 0xCB
    uint 8           | number_unsigned | 0xCC
    uint 16          | number_unsigned | 0xCD
    uint 32          | number_unsigned | 0xCE
    uint 64          | number_unsigned | 0xCF
    int 8            | number_integer  | 0xD0
    int 16           | number_integer  | 0xD1
    int 32           | number_integer  | 0xD2
    int 64           | number_integer  | 0xD3
    str 8            | string          | 0xD9
    str 16           | string          | 0xDA
    str 32           | string          | 0xDB
    array 16         | array           | 0xDC
    array 32         | array           | 0xDD
    map 16           | object          | 0xDE
    map 32           | object          | 0xDF
    bin 8            | binary          | 0xC4
    bin 16           | binary          | 0xC5
    bin 32           | binary          | 0xC6
    ext 8            | binary          | 0xC7
    ext 16           | binary          | 0xC8
    ext 32           | binary          | 0xC9
    fixext 1         | binary          | 0xD4
    fixext 2         | binary          | 0xD5
    fixext 4         | binary          | 0xD6
    fixext 8         | binary          | 0xD7
    fixext 16        | binary          | 0xD8
    negative fixint  | number_integer  | 0xE0-0xFF

    @note Any MessagePack output created @ref to_msgpack can be successfully
          parsed by @ref from_msgpack.

    @param[in] i  an input in MessagePack format convertible to an input
                  adapter
    @param[in] strict  whether to expect the input to be consumed until EOF
                       (true by default)
    @param[in] allow_exceptions  whether to throw exceptions in case of a
    parse error (optional, true by default)

    @return deserialized JSON value; in case of a parse error and
            @a allow_exceptions set to `false`, the return value will be
            value_t::discarded.

    @throw parse_error.110 if the given input ends prematurely or the end of
    file was not reached when @a strict was set to true
    @throw parse_error.112 if unsupported features from MessagePack were
    used in the given input @a i or if the input is not valid MessagePack
    @throw parse_error.113 if a string was expected as map key, but not found

    @complexity Linear in the size of the input @a i.

    @liveexample{The example shows the deserialization of a byte vector in
    MessagePack format to a JSON value.,from_msgpack}

    @sa http://msgpack.org
    @sa @ref to_msgpack(const basic_json&) for the analogous serialization
    @sa @ref from_cbor(detail::input_adapter&&, const bool, const bool) for the
        related CBOR format
    @sa @ref from_ubjson(detail::input_adapter&&, const bool, const bool) for
        the related UBJSON format
    @sa @ref from_bson(detail::input_adapter&&, const bool, const bool) for
        the related BSON format

    @since version 2.0.9; parameter @a start_index since 2.1.1; changed to
           consume input adapters, removed start_index parameter, and added
           @a strict parameter since 3.0.0; added @a allow_exceptions parameter
           since 3.2.0
    */
    template<typename InputType>
    JSON_HEDLEY_WARN_UNUSED_RESULT
    static basic_json from_msgpack(InputType&& i,
                                   const bool strict = true,
                                   const bool allow_exceptions = true)
    {
        basic_json result;
        detail::json_sax_dom_parser<basic_json> sdp(result, allow_exceptions);
        auto ia = detail::input_adapter(std::forward<InputType>(i));
        const bool res = binary_reader<decltype(ia)>(std::move(ia)).sax_parse(input_format_t::msgpack, &sdp, strict);
        return res ? result : basic_json(value_t::discarded);
    }

    /*!
    @copydoc from_msgpack(detail::input_adapter&&, const bool, const bool)
    */
    template<typename IteratorType>
    JSON_HEDLEY_WARN_UNUSED_RESULT
    static basic_json from_msgpack(IteratorType first, IteratorType last,
                                   const bool strict = true,
                                   const bool allow_exceptions = true)
    {
        basic_json result;
        detail::json_sax_dom_parser<basic_json> sdp(result, allow_exceptions);
        auto ia = detail::input_adapter(std::move(first), std::move(last));
        const bool res = binary_reader<decltype(ia)>(std::move(ia)).sax_parse(input_format_t::msgpack, &sdp, strict);
        return res ? result : basic_json(value_t::discarded);
    }


    template<typename T>
    JSON_HEDLEY_WARN_UNUSED_RESULT
    JSON_HEDLEY_DEPRECATED_FOR(3.8.0, from_msgpack(ptr, ptr + len))
    static basic_json from_msgpack(const T* ptr, std::size_t len,
                                   const bool strict = true,
                                   const bool allow_exceptions = true)
    {
        return from_msgpack(ptr, ptr + len, strict, allow_exceptions);
    }

    JSON_HEDLEY_WARN_UNUSED_RESULT
    JSON_HEDLEY_DEPRECATED_FOR(3.8.0, from_msgpack(ptr, ptr + len))
    static basic_json from_msgpack(detail::span_input_adapter&& i,
                                   const bool strict = true,
                                   const bool allow_exceptions = true)
    {
        basic_json result;
        detail::json_sax_dom_parser<basic_json> sdp(result, allow_exceptions);
        auto ia = i.get();
        const bool res = binary_reader<decltype(ia)>(std::move(ia)).sax_parse(input_format_t::msgpack, &sdp, strict);
        return res ? result : basic_json(value_t::discarded);
    }


    /*!
    @brief create a JSON value from an input in UBJSON format

    Deserializes a given input @a i to a JSON value using the UBJSON (Universal
    Binary JSON) serialization format.

    The library maps UBJSON types to JSON value types as follows:

    UBJSON type | JSON value type                         | marker
    ----------- | --------------------------------------- | ------
    no-op       | *no value, next value is read*          | `N`
    null        | `null`                                  | `Z`
    false       | `false`                                 | `F`
    true        | `true`                                  | `T`
    float32     | number_float                            | `d`
    float64     | number_float                            | `D`
    uint8       | number_unsigned                         | `U`
    int8        | number_integer                          | `i`
    int16       | number_integer                          | `I`
    int32       | number_integer                          | `l`
    int64       | number_integer                          | `L`
    string      | string                                  | `S`
    char        | string                                  | `C`
    array       | array (optimized values are supported)  | `[`
    object      | object (optimized values are supported) | `{`

    @note The mapping is **complete** in the sense that any UBJSON value can
          be converted to a JSON value.

    @param[in] i  an input in UBJSON format convertible to an input adapter
    @param[in] strict  whether to expect the input to be consumed until EOF
                       (true by default)
    @param[in] allow_exceptions  whether to throw exceptions in case of a
    parse error (optional, true by default)

    @return deserialized JSON value; in case of a parse error and
            @a allow_exceptions set to `false`, the return value will be
            value_t::discarded.

    @throw parse_error.110 if the given input ends prematurely or the end of
    file was not reached when @a strict was set to true
    @throw parse_error.112 if a parse error occurs
    @throw parse_error.113 if a string could not be parsed successfully

    @complexity Linear in the size of the input @a i.

    @liveexample{The example shows the deserialization of a byte vector in
    UBJSON format to a JSON value.,from_ubjson}

    @sa http://ubjson.org
    @sa @ref to_ubjson(const basic_json&, const bool, const bool) for the
             analogous serialization
    @sa @ref from_cbor(detail::input_adapter&&, const bool, const bool) for the
        related CBOR format
    @sa @ref from_msgpack(detail::input_adapter&&, const bool, const bool) for
        the related MessagePack format
    @sa @ref from_bson(detail::input_adapter&&, const bool, const bool) for
        the related BSON format

    @since version 3.1.0; added @a allow_exceptions parameter since 3.2.0
    */
    template<typename InputType>
    JSON_HEDLEY_WARN_UNUSED_RESULT
    static basic_json from_ubjson(InputType&& i,
                                  const bool strict = true,
                                  const bool allow_exceptions = true)
    {
        basic_json result;
        detail::json_sax_dom_parser<basic_json> sdp(result, allow_exceptions);
        auto ia = detail::input_adapter(std::forward<InputType>(i));
        const bool res = binary_reader<decltype(ia)>(std::move(ia)).sax_parse(input_format_t::ubjson, &sdp, strict);
        return res ? result : basic_json(value_t::discarded);
    }

    /*!
    @copydoc from_ubjson(detail::input_adapter&&, const bool, const bool)
    */
    template<typename IteratorType>
    JSON_HEDLEY_WARN_UNUSED_RESULT
    static basic_json from_ubjson(IteratorType first, IteratorType last,
                                  const bool strict = true,
                                  const bool allow_exceptions = true)
    {
        basic_json result;
        detail::json_sax_dom_parser<basic_json> sdp(result, allow_exceptions);
        auto ia = detail::input_adapter(std::move(first), std::move(last));
        const bool res = binary_reader<decltype(ia)>(std::move(ia)).sax_parse(input_format_t::ubjson, &sdp, strict);
        return res ? result : basic_json(value_t::discarded);
    }

    template<typename T>
    JSON_HEDLEY_WARN_UNUSED_RESULT
    JSON_HEDLEY_DEPRECATED_FOR(3.8.0, from_ubjson(ptr, ptr + len))
    static basic_json from_ubjson(const T* ptr, std::size_t len,
                                  const bool strict = true,
                                  const bool allow_exceptions = true)
    {
        return from_ubjson(ptr, ptr + len, strict, allow_exceptions);
    }

    JSON_HEDLEY_WARN_UNUSED_RESULT
    JSON_HEDLEY_DEPRECATED_FOR(3.8.0, from_ubjson(ptr, ptr + len))
    static basic_json from_ubjson(detail::span_input_adapter&& i,
                                  const bool strict = true,
                                  const bool allow_exceptions = true)
    {
        basic_json result;
        detail::json_sax_dom_parser<basic_json> sdp(result, allow_exceptions);
        auto ia = i.get();
        const bool res = binary_reader<decltype(ia)>(std::move(ia)).sax_parse(input_format_t::ubjson, &sdp, strict);
        return res ? result : basic_json(value_t::discarded);
    }


    /*!
    @brief Create a JSON value from an input in BSON format

    Deserializes a given input @a i to a JSON value using the BSON (Binary JSON)
    serialization format.

    The library maps BSON record types to JSON value types as follows:

    BSON type       | BSON marker byte | JSON value type
    --------------- | ---------------- | ---------------------------
    double          | 0x01             | number_float
    string          | 0x02             | string
    document        | 0x03             | object
    array           | 0x04             | array
    binary          | 0x05             | still unsupported
    undefined       | 0x06             | still unsupported
    ObjectId        | 0x07             | still unsupported
    boolean         | 0x08             | boolean
    UTC Date-Time   | 0x09             | still unsupported
    null            | 0x0A             | null
    Regular Expr.   | 0x0B             | still unsupported
    DB Pointer      | 0x0C             | still unsupported
    JavaScript Code | 0x0D             | still unsupported
    Symbol          | 0x0E             | still unsupported
    JavaScript Code | 0x0F             | still unsupported
    int32           | 0x10             | number_integer
    Timestamp       | 0x11             | still unsupported
    128-bit decimal float | 0x13       | still unsupported
    Max Key         | 0x7F             | still unsupported
    Min Key         | 0xFF             | still unsupported

    @warning The mapping is **incomplete**. The unsupported mappings
             are indicated in the table above.

    @param[in] i  an input in BSON format convertible to an input adapter
    @param[in] strict  whether to expect the input to be consumed until EOF
                       (true by default)
    @param[in] allow_exceptions  whether to throw exceptions in case of a
    parse error (optional, true by default)

    @return deserialized JSON value; in case of a parse error and
            @a allow_exceptions set to `false`, the return value will be
            value_t::discarded.

    @throw parse_error.114 if an unsupported BSON record type is encountered

    @complexity Linear in the size of the input @a i.

    @liveexample{The example shows the deserialization of a byte vector in
    BSON format to a JSON value.,from_bson}

    @sa http://bsonspec.org/spec.html
    @sa @ref to_bson(const basic_json&) for the analogous serialization
    @sa @ref from_cbor(detail::input_adapter&&, const bool, const bool) for the
        related CBOR format
    @sa @ref from_msgpack(detail::input_adapter&&, const bool, const bool) for
        the related MessagePack format
    @sa @ref from_ubjson(detail::input_adapter&&, const bool, const bool) for the
        related UBJSON format
    */
    template<typename InputType>
    JSON_HEDLEY_WARN_UNUSED_RESULT
    static basic_json from_bson(InputType&& i,
                                const bool strict = true,
                                const bool allow_exceptions = true)
    {
        basic_json result;
        detail::json_sax_dom_parser<basic_json> sdp(result, allow_exceptions);
        auto ia = detail::input_adapter(std::forward<InputType>(i));
        const bool res = binary_reader<decltype(ia)>(std::move(ia)).sax_parse(input_format_t::bson, &sdp, strict);
        return res ? result : basic_json(value_t::discarded);
    }

    /*!
    @copydoc from_bson(detail::input_adapter&&, const bool, const bool)
    */
    template<typename IteratorType>
    JSON_HEDLEY_WARN_UNUSED_RESULT
    static basic_json from_bson(IteratorType first, IteratorType last,
                                const bool strict = true,
                                const bool allow_exceptions = true)
    {
        basic_json result;
        detail::json_sax_dom_parser<basic_json> sdp(result, allow_exceptions);
        auto ia = detail::input_adapter(std::move(first), std::move(last));
        const bool res = binary_reader<decltype(ia)>(std::move(ia)).sax_parse(input_format_t::bson, &sdp, strict);
        return res ? result : basic_json(value_t::discarded);
    }

    template<typename T>
    JSON_HEDLEY_WARN_UNUSED_RESULT
    JSON_HEDLEY_DEPRECATED_FOR(3.8.0, from_bson(ptr, ptr + len))
    static basic_json from_bson(const T* ptr, std::size_t len,
                                const bool strict = true,
                                const bool allow_exceptions = true)
    {
        return from_bson(ptr, ptr + len, strict, allow_exceptions);
    }

    JSON_HEDLEY_WARN_UNUSED_RESULT
    JSON_HEDLEY_DEPRECATED_FOR(3.8.0, from_bson(ptr, ptr + len))
    static basic_json from_bson(detail::span_input_adapter&& i,
                                const bool strict = true,
                                const bool allow_exceptions = true)
    {
        basic_json result;
        detail::json_sax_dom_parser<basic_json> sdp(result, allow_exceptions);
        auto ia = i.get();
        const bool res = binary_reader<decltype(ia)>(std::move(ia)).sax_parse(input_format_t::bson, &sdp, strict);
        return res ? result : basic_json(value_t::discarded);
    }
    /// @}

    //////////////////////////
    // JSON Pointer support //
    //////////////////////////

    /// @name JSON Pointer functions
    /// @{

    /*!
    @brief access specified element via JSON Pointer

    Uses a JSON pointer to retrieve a reference to the respective JSON value.
    No bound checking is performed. Similar to @ref operator[](const typename
    object_t::key_type&), `null` values are created in arrays and objects if
    necessary.

    In particular:
    - If the JSON pointer points to an object key that does not exist, it
      is created an filled with a `null` value before a reference to it
      is returned.
    - If the JSON pointer points to an array index that does not exist, it
      is created an filled with a `null` value before a reference to it
      is returned. All indices between the current maximum and the given
      index are also filled with `null`.
    - The special value `-` is treated as a synonym for the index past the
      end.

    @param[in] ptr  a JSON pointer

    @return reference to the element pointed to by @a ptr

    @complexity Constant.

    @throw parse_error.106   if an array index begins with '0'
    @throw parse_error.109   if an array index was not a number
    @throw out_of_range.404  if the JSON pointer can not be resolved

    @liveexample{The behavior is shown in the example.,operatorjson_pointer}

    @since version 2.0.0
    */
    reference operator[](const json_pointer& ptr)
    {
        return ptr.get_unchecked(this);
    }

    /*!
    @brief access specified element via JSON Pointer

    Uses a JSON pointer to retrieve a reference to the respective JSON value.
    No bound checking is performed. The function does not change the JSON
    value; no `null` values are created. In particular, the special value
    `-` yields an exception.

    @param[in] ptr  JSON pointer to the desired element

    @return const reference to the element pointed to by @a ptr

    @complexity Constant.

    @throw parse_error.106   if an array index begins with '0'
    @throw parse_error.109   if an array index was not a number
    @throw out_of_range.402  if the array index '-' is used
    @throw out_of_range.404  if the JSON pointer can not be resolved

    @liveexample{The behavior is shown in the example.,operatorjson_pointer_const}

    @since version 2.0.0
    */
    const_reference operator[](const json_pointer& ptr) const
    {
        return ptr.get_unchecked(this);
    }

    /*!
    @brief access specified element via JSON Pointer

    Returns a reference to the element at with specified JSON pointer @a ptr,
    with bounds checking.

    @param[in] ptr  JSON pointer to the desired element

    @return reference to the element pointed to by @a ptr

    @throw parse_error.106 if an array index in the passed JSON pointer @a ptr
    begins with '0'. See example below.

    @throw parse_error.109 if an array index in the passed JSON pointer @a ptr
    is not a number. See example below.

    @throw out_of_range.401 if an array index in the passed JSON pointer @a ptr
    is out of range. See example below.

    @throw out_of_range.402 if the array index '-' is used in the passed JSON
    pointer @a ptr. As `at` provides checked access (and no elements are
    implicitly inserted), the index '-' is always invalid. See example below.

    @throw out_of_range.403 if the JSON pointer describes a key of an object
    which cannot be found. See example below.

    @throw out_of_range.404 if the JSON pointer @a ptr can not be resolved.
    See example below.

    @exceptionsafety Strong guarantee: if an exception is thrown, there are no
    changes in the JSON value.

    @complexity Constant.

    @since version 2.0.0

    @liveexample{The behavior is shown in the example.,at_json_pointer}
    */
    reference at(const json_pointer& ptr)
    {
        return ptr.get_checked(this);
    }

    /*!
    @brief access specified element via JSON Pointer

    Returns a const reference to the element at with specified JSON pointer @a
    ptr, with bounds checking.

    @param[in] ptr  JSON pointer to the desired element

    @return reference to the element pointed to by @a ptr

    @throw parse_error.106 if an array index in the passed JSON pointer @a ptr
    begins with '0'. See example below.

    @throw parse_error.109 if an array index in the passed JSON pointer @a ptr
    is not a number. See example below.

    @throw out_of_range.401 if an array index in the passed JSON pointer @a ptr
    is out of range. See example below.

    @throw out_of_range.402 if the array index '-' is used in the passed JSON
    pointer @a ptr. As `at` provides checked access (and no elements are
    implicitly inserted), the index '-' is always invalid. See example below.

    @throw out_of_range.403 if the JSON pointer describes a key of an object
    which cannot be found. See example below.

    @throw out_of_range.404 if the JSON pointer @a ptr can not be resolved.
    See example below.

    @exceptionsafety Strong guarantee: if an exception is thrown, there are no
    changes in the JSON value.

    @complexity Constant.

    @since version 2.0.0

    @liveexample{The behavior is shown in the example.,at_json_pointer_const}
    */
    const_reference at(const json_pointer& ptr) const
    {
        return ptr.get_checked(this);
    }

    /*!
    @brief return flattened JSON value

    The function creates a JSON object whose keys are JSON pointers (see [RFC
    6901](https://tools.ietf.org/html/rfc6901)) and whose values are all
    primitive. The original JSON value can be restored using the @ref
    unflatten() function.

    @return an object that maps JSON pointers to primitive values

    @note Empty objects and arrays are flattened to `null` and will not be
          reconstructed correctly by the @ref unflatten() function.

    @complexity Linear in the size the JSON value.

    @liveexample{The following code shows how a JSON object is flattened to an
    object whose keys consist of JSON pointers.,flatten}

    @sa @ref unflatten() for the reverse function

    @since version 2.0.0
    */
    basic_json flatten() const
    {
        basic_json result(value_t::object);
        json_pointer::flatten("", *this, result);
        return result;
    }

    /*!
    @brief unflatten a previously flattened JSON value

    The function restores the arbitrary nesting of a JSON value that has been
    flattened before using the @ref flatten() function. The JSON value must
    meet certain constraints:
    1. The value must be an object.
    2. The keys must be JSON pointers (see
       [RFC 6901](https://tools.ietf.org/html/rfc6901))
    3. The mapped values must be primitive JSON types.

    @return the original JSON from a flattened version

    @note Empty objects and arrays are flattened by @ref flatten() to `null`
          values and can not unflattened to their original type. Apart from
          this example, for a JSON value `j`, the following is always true:
          `j == j.flatten().unflatten()`.

    @complexity Linear in the size the JSON value.

    @throw type_error.314  if value is not an object
    @throw type_error.315  if object values are not primitive

    @liveexample{The following code shows how a flattened JSON object is
    unflattened into the original nested JSON object.,unflatten}

    @sa @ref flatten() for the reverse function

    @since version 2.0.0
    */
    basic_json unflatten() const
    {
        return json_pointer::unflatten(*this);
    }

    /// @}

    //////////////////////////
    // JSON Patch functions //
    //////////////////////////

    /// @name JSON Patch functions
    /// @{

    /*!
    @brief applies a JSON patch

    [JSON Patch](http://jsonpatch.com) defines a JSON document structure for
    expressing a sequence of operations to apply to a JSON) document. With
    this function, a JSON Patch is applied to the current JSON value by
    executing all operations from the patch.

    @param[in] json_patch  JSON patch document
    @return patched document

    @note The application of a patch is atomic: Either all operations succeed
          and the patched document is returned or an exception is thrown. In
          any case, the original value is not changed: the patch is applied
          to a copy of the value.

    @throw parse_error.104 if the JSON patch does not consist of an array of
    objects

    @throw parse_error.105 if the JSON patch is malformed (e.g., mandatory
    attributes are missing); example: `"operation add must have member path"`

    @throw out_of_range.401 if an array index is out of range.

    @throw out_of_range.403 if a JSON pointer inside the patch could not be
    resolved successfully in the current JSON value; example: `"key baz not
    found"`

    @throw out_of_range.405 if JSON pointer has no parent ("add", "remove",
    "move")

    @throw other_error.501 if "test" operation was unsuccessful

    @complexity Linear in the size of the JSON value and the length of the
    JSON patch. As usually only a fraction of the JSON value is affected by
    the patch, the complexity can usually be neglected.

    @liveexample{The following code shows how a JSON patch is applied to a
    value.,patch}

    @sa @ref diff -- create a JSON patch by comparing two JSON values

    @sa [RFC 6902 (JSON Patch)](https://tools.ietf.org/html/rfc6902)
    @sa [RFC 6901 (JSON Pointer)](https://tools.ietf.org/html/rfc6901)

    @since version 2.0.0
    */
    basic_json patch(const basic_json& json_patch) const
    {
        // make a working copy to apply the patch to
        basic_json result = *this;

        // the valid JSON Patch operations
        enum class patch_operations {add, remove, replace, move, copy, test, invalid};

        const auto get_op = [](const std::string & op)
        {
            if (op == "add")
            {
                return patch_operations::add;
            }
            if (op == "remove")
            {
                return patch_operations::remove;
            }
            if (op == "replace")
            {
                return patch_operations::replace;
            }
            if (op == "move")
            {
                return patch_operations::move;
            }
            if (op == "copy")
            {
                return patch_operations::copy;
            }
            if (op == "test")
            {
                return patch_operations::test;
            }

            return patch_operations::invalid;
        };

        // wrapper for "add" operation; add value at ptr
        const auto operation_add = [&result](json_pointer & ptr, basic_json val)
        {
            // adding to the root of the target document means replacing it
            if (ptr.empty())
            {
                result = val;
                return;
            }

            // make sure the top element of the pointer exists
            json_pointer top_pointer = ptr.top();
            if (top_pointer != ptr)
            {
                result.at(top_pointer);
            }

            // get reference to parent of JSON pointer ptr
            const auto last_path = ptr.back();
            ptr.pop_back();
            basic_json& parent = result[ptr];

            switch (parent.m_type)
            {
                case value_t::null:
                case value_t::object:
                {
                    // use operator[] to add value
                    parent[last_path] = val;
                    break;
                }

                case value_t::array:
                {
                    if (last_path == "-")
                    {
                        // special case: append to back
                        parent.push_back(val);
                    }
                    else
                    {
                        const auto idx = json_pointer::array_index(last_path);
                        if (JSON_HEDLEY_UNLIKELY(idx > parent.size()))
                        {
                            // avoid undefined behavior
                            JSON_THROW(out_of_range::create(401, "array index " + std::to_string(idx) + " is out of range"));
                        }

                        // default case: insert add offset
                        parent.insert(parent.begin() + static_cast<difference_type>(idx), val);
                    }
                    break;
                }

                // if there exists a parent it cannot be primitive
                default:            // LCOV_EXCL_LINE
                    assert(false);  // LCOV_EXCL_LINE
            }
        };

        // wrapper for "remove" operation; remove value at ptr
        const auto operation_remove = [&result](json_pointer & ptr)
        {
            // get reference to parent of JSON pointer ptr
            const auto last_path = ptr.back();
            ptr.pop_back();
            basic_json& parent = result.at(ptr);

            // remove child
            if (parent.is_object())
            {
                // perform range check
                auto it = parent.find(last_path);
                if (JSON_HEDLEY_LIKELY(it != parent.end()))
                {
                    parent.erase(it);
                }
                else
                {
                    JSON_THROW(out_of_range::create(403, "key '" + last_path + "' not found"));
                }
            }
            else if (parent.is_array())
            {
                // note erase performs range check
                parent.erase(json_pointer::array_index(last_path));
            }
        };

        // type check: top level value must be an array
        if (JSON_HEDLEY_UNLIKELY(!json_patch.is_array()))
        {
            JSON_THROW(parse_error::create(104, 0, "JSON patch must be an array of objects"));
        }

        // iterate and apply the operations
        for (const auto& val : json_patch)
        {
            // wrapper to get a value for an operation
            const auto get_value = [&val](const std::string & op,
                                          const std::string & member,
                                          bool string_type) -> basic_json &
            {
                // find value
                auto it = val.m_value.object->find(member);

                // context-sensitive error message
                const auto error_msg = (op == "op") ? "operation" : "operation '" + op + "'";

                // check if desired value is present
                if (JSON_HEDLEY_UNLIKELY(it == val.m_value.object->end()))
                {
                    JSON_THROW(parse_error::create(105, 0, error_msg + " must have member '" + member + "'"));
                }

                // check if result is of type string
                if (JSON_HEDLEY_UNLIKELY(string_type && !it->second.is_string()))
                {
                    JSON_THROW(parse_error::create(105, 0, error_msg + " must have string member '" + member + "'"));
                }

                // no error: return value
                return it->second;
            };

            // type check: every element of the array must be an object
            if (JSON_HEDLEY_UNLIKELY(!val.is_object()))
            {
                JSON_THROW(parse_error::create(104, 0, "JSON patch must be an array of objects"));
            }

            // collect mandatory members
            const std::string op = get_value("op", "op", true);
            const std::string path = get_value(op, "path", true);
            json_pointer ptr(path);

            switch (get_op(op))
            {
                case patch_operations::add:
                {
                    operation_add(ptr, get_value("add", "value", false));
                    break;
                }

                case patch_operations::remove:
                {
                    operation_remove(ptr);
                    break;
                }

                case patch_operations::replace:
                {
                    // the "path" location must exist - use at()
                    result.at(ptr) = get_value("replace", "value", false);
                    break;
                }

                case patch_operations::move:
                {
                    const std::string from_path = get_value("move", "from", true);
                    json_pointer from_ptr(from_path);

                    // the "from" location must exist - use at()
                    basic_json v = result.at(from_ptr);

                    // The move operation is functionally identical to a
                    // "remove" operation on the "from" location, followed
                    // immediately by an "add" operation at the target
                    // location with the value that was just removed.
                    operation_remove(from_ptr);
                    operation_add(ptr, v);
                    break;
                }

                case patch_operations::copy:
                {
                    const std::string from_path = get_value("copy", "from", true);
                    const json_pointer from_ptr(from_path);

                    // the "from" location must exist - use at()
                    basic_json v = result.at(from_ptr);

                    // The copy is functionally identical to an "add"
                    // operation at the target location using the value
                    // specified in the "from" member.
                    operation_add(ptr, v);
                    break;
                }

                case patch_operations::test:
                {
                    bool success = false;
                    JSON_TRY
                    {
                        // check if "value" matches the one at "path"
                        // the "path" location must exist - use at()
                        success = (result.at(ptr) == get_value("test", "value", false));
                    }
                    JSON_INTERNAL_CATCH (out_of_range&)
                    {
                        // ignore out of range errors: success remains false
                    }

                    // throw an exception if test fails
                    if (JSON_HEDLEY_UNLIKELY(!success))
                    {
                        JSON_THROW(other_error::create(501, "unsuccessful: " + val.dump()));
                    }

                    break;
                }

                default:
                {
                    // op must be "add", "remove", "replace", "move", "copy", or
                    // "test"
                    JSON_THROW(parse_error::create(105, 0, "operation value '" + op + "' is invalid"));
                }
            }
        }

        return result;
    }

    /*!
    @brief creates a diff as a JSON patch

    Creates a [JSON Patch](http://jsonpatch.com) so that value @a source can
    be changed into the value @a target by calling @ref patch function.

    @invariant For two JSON values @a source and @a target, the following code
    yields always `true`:
    @code {.cpp}
    source.patch(diff(source, target)) == target;
    @endcode

    @note Currently, only `remove`, `add`, and `replace` operations are
          generated.

    @param[in] source  JSON value to compare from
    @param[in] target  JSON value to compare against
    @param[in] path    helper value to create JSON pointers

    @return a JSON patch to convert the @a source to @a target

    @complexity Linear in the lengths of @a source and @a target.

    @liveexample{The following code shows how a JSON patch is created as a
    diff for two JSON values.,diff}

    @sa @ref patch -- apply a JSON patch
    @sa @ref merge_patch -- apply a JSON Merge Patch

    @sa [RFC 6902 (JSON Patch)](https://tools.ietf.org/html/rfc6902)

    @since version 2.0.0
    */
    JSON_HEDLEY_WARN_UNUSED_RESULT
    static basic_json diff(const basic_json& source, const basic_json& target,
                           const std::string& path = "")
    {
        // the patch
        basic_json result(value_t::array);

        // if the values are the same, return empty patch
        if (source == target)
        {
            return result;
        }

        if (source.type() != target.type())
        {
            // different types: replace value
            result.push_back(
            {
                {"op", "replace"}, {"path", path}, {"value", target}
            });
            return result;
        }

        switch (source.type())
        {
            case value_t::array:
            {
                // first pass: traverse common elements
                std::size_t i = 0;
                while (i < source.size() && i < target.size())
                {
                    // recursive call to compare array values at index i
                    auto temp_diff = diff(source[i], target[i], path + "/" + std::to_string(i));
                    result.insert(result.end(), temp_diff.begin(), temp_diff.end());
                    ++i;
                }

                // i now reached the end of at least one array
                // in a second pass, traverse the remaining elements

                // remove my remaining elements
                const auto end_index = static_cast<difference_type>(result.size());
                while (i < source.size())
                {
                    // add operations in reverse order to avoid invalid
                    // indices
                    result.insert(result.begin() + end_index, object(
                    {
                        {"op", "remove"},
                        {"path", path + "/" + std::to_string(i)}
                    }));
                    ++i;
                }

                // add other remaining elements
                while (i < target.size())
                {
                    result.push_back(
                    {
                        {"op", "add"},
                        {"path", path + "/-"},
                        {"value", target[i]}
                    });
                    ++i;
                }

                break;
            }

            case value_t::object:
            {
                // first pass: traverse this object's elements
                for (auto it = source.cbegin(); it != source.cend(); ++it)
                {
                    // escape the key name to be used in a JSON patch
                    const auto key = json_pointer::escape(it.key());

                    if (target.find(it.key()) != target.end())
                    {
                        // recursive call to compare object values at key it
                        auto temp_diff = diff(it.value(), target[it.key()], path + "/" + key);
                        result.insert(result.end(), temp_diff.begin(), temp_diff.end());
                    }
                    else
                    {
                        // found a key that is not in o -> remove it
                        result.push_back(object(
                        {
                            {"op", "remove"}, {"path", path + "/" + key}
                        }));
                    }
                }

                // second pass: traverse other object's elements
                for (auto it = target.cbegin(); it != target.cend(); ++it)
                {
                    if (source.find(it.key()) == source.end())
                    {
                        // found a key that is not in this -> add it
                        const auto key = json_pointer::escape(it.key());
                        result.push_back(
                        {
                            {"op", "add"}, {"path", path + "/" + key},
                            {"value", it.value()}
                        });
                    }
                }

                break;
            }

            default:
            {
                // both primitive type: replace value
                result.push_back(
                {
                    {"op", "replace"}, {"path", path}, {"value", target}
                });
                break;
            }
        }

        return result;
    }

    /// @}

    ////////////////////////////////
    // JSON Merge Patch functions //
    ////////////////////////////////

    /// @name JSON Merge Patch functions
    /// @{

    /*!
    @brief applies a JSON Merge Patch

    The merge patch format is primarily intended for use with the HTTP PATCH
    method as a means of describing a set of modifications to a target
    resource's content. This function applies a merge patch to the current
    JSON value.

    The function implements the following algorithm from Section 2 of
    [RFC 7396 (JSON Merge Patch)](https://tools.ietf.org/html/rfc7396):

    ```
    define MergePatch(Target, Patch):
      if Patch is an Object:
        if Target is not an Object:
          Target = {} // Ignore the contents and set it to an empty Object
        for each Name/Value pair in Patch:
          if Value is null:
            if Name exists in Target:
              remove the Name/Value pair from Target
          else:
            Target[Name] = MergePatch(Target[Name], Value)
        return Target
      else:
        return Patch
    ```

    Thereby, `Target` is the current object; that is, the patch is applied to
    the current value.

    @param[in] apply_patch  the patch to apply

    @complexity Linear in the lengths of @a patch.

    @liveexample{The following code shows how a JSON Merge Patch is applied to
    a JSON document.,merge_patch}

    @sa @ref patch -- apply a JSON patch
    @sa [RFC 7396 (JSON Merge Patch)](https://tools.ietf.org/html/rfc7396)

    @since version 3.0.0
    */
    void merge_patch(const basic_json& apply_patch)
    {
        if (apply_patch.is_object())
        {
            if (!is_object())
            {
                *this = object();
            }
            for (auto it = apply_patch.begin(); it != apply_patch.end(); ++it)
            {
                if (it.value().is_null())
                {
                    erase(it.key());
                }
                else
                {
                    operator[](it.key()).merge_patch(it.value());
                }
            }
        }
        else
        {
            *this = apply_patch;
        }
    }

    /// @}
};

/*!
@brief user-defined to_string function for JSON values

This function implements a user-defined to_string  for JSON objects.

@param[in] j  a JSON object
@return a std::string object
*/

NLOHMANN_BASIC_JSON_TPL_DECLARATION
std::string to_string(const NLOHMANN_BASIC_JSON_TPL& j)
{
    return j.dump();
}
} // namespace nlohmann

///////////////////////
// nonmember support //
///////////////////////

// specialization of std::swap, and std::hash
namespace std
{

/// hash value for JSON objects
template<>
struct hash<nlohmann::json>
{
    /*!
    @brief return a hash value for a JSON object

    @since version 1.0.0
    */
    std::size_t operator()(const nlohmann::json& j) const
    {
        // a naive hashing via the string representation
        const auto& h = hash<nlohmann::json::string_t>();
        return h(j.dump());
    }
};

/// specialization for std::less<value_t>
/// @note: do not remove the space after '<',
///        see https://github.com/nlohmann/json/pull/679
template<>
struct less<::nlohmann::detail::value_t>
{
    /*!
    @brief compare two value_t enum values
    @since version 3.0.0
    */
    bool operator()(nlohmann::detail::value_t lhs,
                    nlohmann::detail::value_t rhs) const noexcept
    {
        return nlohmann::detail::operator<(lhs, rhs);
    }
};

// C++20 prohibit function specialization in the std namespace.
#ifndef JSON_HAS_CPP_20

/*!
@brief exchanges the values of two JSON objects

@since version 1.0.0
*/
template<>
inline void swap<nlohmann::json>(nlohmann::json& j1, nlohmann::json& j2) noexcept(
    is_nothrow_move_constructible<nlohmann::json>::value&&
    is_nothrow_move_assignable<nlohmann::json>::value
)
{
    j1.swap(j2);
}

#endif

} // namespace std

/*!
@brief user-defined string literal for JSON values

This operator implements a user-defined string literal for JSON objects. It
can be used by adding `"_json"` to a string literal and returns a JSON object
if no parse error occurred.

@param[in] s  a string representation of a JSON object
@param[in] n  the length of string @a s
@return a JSON object

@since version 1.0.0
*/
JSON_HEDLEY_NON_NULL(1)
inline nlohmann::json operator "" _json(const char* s, std::size_t n)
{
    return nlohmann::json::parse(s, s + n);
}

/*!
@brief user-defined string literal for JSON pointer

This operator implements a user-defined string literal for JSON Pointers. It
can be used by adding `"_json_pointer"` to a string literal and returns a JSON pointer
object if no parse error occurred.

@param[in] s  a string representation of a JSON Pointer
@param[in] n  the length of string @a s
@return a JSON pointer object

@since version 2.0.0
*/
JSON_HEDLEY_NON_NULL(1)
inline nlohmann::json::json_pointer operator "" _json_pointer(const char* s, std::size_t n)
{
    return nlohmann::json::json_pointer(std::string(s, n));
}

#include <nlohmann/detail/macro_unscope.hpp>

#endif  // INCLUDE_NLOHMANN_JSON_HPP_<|MERGE_RESOLUTION|>--- conflicted
+++ resolved
@@ -3769,17 +3769,10 @@
 
     @since version 1.0.0
     */
-<<<<<<< HEAD
     template < class ValueType, typename std::enable_if <
                    std::is_convertible<basic_json_t, ValueType>::value
                    && !std::is_same<value_t, ValueType>::value, int >::type = 0 >
-    ValueType value(const typename object_t::key_type& key, const ValueType& default_value) const
-=======
-    template<class ValueType, typename std::enable_if<
-                 std::is_convertible<basic_json_t, ValueType>::value
-                 and not std::is_same<value_t, ValueType>::value, int>::type = 0>
     ValueType value(const typename object_t::key_type& key, ValueType && default_value) const
->>>>>>> 5ba0f65c
     {
         // at only works for objects
         if (JSON_HEDLEY_LIKELY(is_object()))
@@ -6789,11 +6782,7 @@
 
     @since version 3.2.0
     */
-<<<<<<< HEAD
-    template<typename SAX, typename InputType>
-=======
     template <typename InputType, typename SAX>
->>>>>>> 5ba0f65c
     JSON_HEDLEY_NON_NULL(2)
     static bool sax_parse(InputType&& i, SAX* sax,
                           input_format_t format = input_format_t::json,
@@ -6819,12 +6808,8 @@
                : detail::binary_reader<basic_json, decltype(ia), SAX>(std::move(ia)).sax_parse(format, sax, strict);
     }
 
-<<<<<<< HEAD
-    template<typename SAX>
-=======
     template <typename SAX>
     JSON_HEDLEY_DEPRECATED_FOR(3.8.0, sax_parse(ptr, ptr + len, ...))
->>>>>>> 5ba0f65c
     JSON_HEDLEY_NON_NULL(2)
     static bool sax_parse(detail::span_input_adapter&& i, SAX* sax,
                           input_format_t format = input_format_t::json,
