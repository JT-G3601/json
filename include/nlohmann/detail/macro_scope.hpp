--- conflicted
+++ resolved
@@ -282,13 +282,8 @@
 @since version 3.9.0
 */
 #define NLOHMANN_DEFINE_TYPE_NON_INTRUSIVE(Type, ...)  \
-<<<<<<< HEAD
-    inline void to_json(nlohmann::json& j, const Type& t) { NLOHMANN_JSON_EXPAND(NLOHMANN_JSON_PASTE(NLOHMANN_JSON_TO, __VA_ARGS__)) } \
-    inline void from_json(const nlohmann::json& j, Type& t) { NLOHMANN_JSON_EXPAND(NLOHMANN_JSON_PASTE(NLOHMANN_JSON_FROM, __VA_ARGS__)) }
-=======
-    void to_json(nlohmann::json& nlohmann_json_j, const Type& nlohmann_json_t) { NLOHMANN_JSON_EXPAND(NLOHMANN_JSON_PASTE(NLOHMANN_JSON_TO, __VA_ARGS__)) } \
-    void from_json(const nlohmann::json& nlohmann_json_j, Type& nlohmann_json_t) { NLOHMANN_JSON_EXPAND(NLOHMANN_JSON_PASTE(NLOHMANN_JSON_FROM, __VA_ARGS__)) }
->>>>>>> 448ceb2e
+    inline void to_json(nlohmann::json& nlohmann_json_j, const Type& nlohmann_json_t) { NLOHMANN_JSON_EXPAND(NLOHMANN_JSON_PASTE(NLOHMANN_JSON_TO, __VA_ARGS__)) } \
+    inline void from_json(const nlohmann::json& nlohmann_json_j, Type& nlohmann_json_t) { NLOHMANN_JSON_EXPAND(NLOHMANN_JSON_PASTE(NLOHMANN_JSON_FROM, __VA_ARGS__)) }
 
 #ifndef JSON_USE_IMPLICIT_CONVERSIONS
     #define JSON_USE_IMPLICIT_CONVERSIONS 1
