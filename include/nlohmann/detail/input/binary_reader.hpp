--- conflicted
+++ resolved
@@ -206,11 +206,7 @@
             return sax->parse_error(chars_read, last_token, parse_error::create(112, chars_read, exception_message(input_format_t::bson, "string length must be at least 1, is " + std::to_string(len), "string")));
         }
 
-<<<<<<< HEAD
-        return get_string(input_format_t::bson, len - static_cast<NumberType>(1), result) && get() != std::char_traits<char>::eof();
-=======
-        return get_string(input_format_t::bson, len - static_cast<NumberType>(1), result) and get() != std::char_traits<char_type>::eof();
->>>>>>> 5ba0f65c
+        return get_string(input_format_t::bson, len - static_cast<NumberType>(1), result) && get() != std::char_traits<char_type>::eof();
     }
 
     /*!
@@ -256,13 +252,8 @@
         {
             case 0x01: // double
             {
-<<<<<<< HEAD
-                double number;
+                double number{};
                 return get_number<double, true>(input_format_t::bson, number) && sax->number_float(static_cast<number_float_t>(number), "");
-=======
-                double number{};
-                return get_number<double, true>(input_format_t::bson, number) and sax->number_float(static_cast<number_float_t>(number), "");
->>>>>>> 5ba0f65c
             }
 
             case 0x02: // string
@@ -301,24 +292,14 @@
 
             case 0x10: // int32
             {
-<<<<<<< HEAD
-                std::int32_t value;
+                std::int32_t value{};
                 return get_number<std::int32_t, true>(input_format_t::bson, value) && sax->number_integer(value);
-=======
-                std::int32_t value{};
-                return get_number<std::int32_t, true>(input_format_t::bson, value) and sax->number_integer(value);
->>>>>>> 5ba0f65c
             }
 
             case 0x12: // int64
             {
-<<<<<<< HEAD
-                std::int64_t value;
+                std::int64_t value{};
                 return get_number<std::int64_t, true>(input_format_t::bson, value) && sax->number_integer(value);
-=======
-                std::int64_t value{};
-                return get_number<std::int64_t, true>(input_format_t::bson, value) and sax->number_integer(value);
->>>>>>> 5ba0f65c
             }
 
             default: // anything else not supported (yet)
@@ -446,46 +427,26 @@
 
             case 0x18: // Unsigned integer (one-byte uint8_t follows)
             {
-<<<<<<< HEAD
-                std::uint8_t number;
+                std::uint8_t number{};
                 return get_number(input_format_t::cbor, number) && sax->number_unsigned(number);
-=======
-                std::uint8_t number{};
-                return get_number(input_format_t::cbor, number) and sax->number_unsigned(number);
->>>>>>> 5ba0f65c
             }
 
             case 0x19: // Unsigned integer (two-byte uint16_t follows)
             {
-<<<<<<< HEAD
-                std::uint16_t number;
+                std::uint16_t number{};
                 return get_number(input_format_t::cbor, number) && sax->number_unsigned(number);
-=======
-                std::uint16_t number{};
-                return get_number(input_format_t::cbor, number) and sax->number_unsigned(number);
->>>>>>> 5ba0f65c
             }
 
             case 0x1A: // Unsigned integer (four-byte uint32_t follows)
             {
-<<<<<<< HEAD
-                std::uint32_t number;
+                std::uint32_t number{};
                 return get_number(input_format_t::cbor, number) && sax->number_unsigned(number);
-=======
-                std::uint32_t number{};
-                return get_number(input_format_t::cbor, number) and sax->number_unsigned(number);
->>>>>>> 5ba0f65c
             }
 
             case 0x1B: // Unsigned integer (eight-byte uint64_t follows)
             {
-<<<<<<< HEAD
-                std::uint64_t number;
+                std::uint64_t number{};
                 return get_number(input_format_t::cbor, number) && sax->number_unsigned(number);
-=======
-                std::uint64_t number{};
-                return get_number(input_format_t::cbor, number) and sax->number_unsigned(number);
->>>>>>> 5ba0f65c
             }
 
             // Negative integer -1-0x00..-1-0x17 (-1..-24)
@@ -517,46 +478,26 @@
 
             case 0x38: // Negative integer (one-byte uint8_t follows)
             {
-<<<<<<< HEAD
-                std::uint8_t number;
+                std::uint8_t number{};
                 return get_number(input_format_t::cbor, number) && sax->number_integer(static_cast<number_integer_t>(-1) - number);
-=======
-                std::uint8_t number{};
-                return get_number(input_format_t::cbor, number) and sax->number_integer(static_cast<number_integer_t>(-1) - number);
->>>>>>> 5ba0f65c
             }
 
             case 0x39: // Negative integer -1-n (two-byte uint16_t follows)
             {
-<<<<<<< HEAD
-                std::uint16_t number;
+                std::uint16_t number{};
                 return get_number(input_format_t::cbor, number) && sax->number_integer(static_cast<number_integer_t>(-1) - number);
-=======
-                std::uint16_t number{};
-                return get_number(input_format_t::cbor, number) and sax->number_integer(static_cast<number_integer_t>(-1) - number);
->>>>>>> 5ba0f65c
             }
 
             case 0x3A: // Negative integer -1-n (four-byte uint32_t follows)
             {
-<<<<<<< HEAD
-                std::uint32_t number;
+                std::uint32_t number{};
                 return get_number(input_format_t::cbor, number) && sax->number_integer(static_cast<number_integer_t>(-1) - number);
-=======
-                std::uint32_t number{};
-                return get_number(input_format_t::cbor, number) and sax->number_integer(static_cast<number_integer_t>(-1) - number);
->>>>>>> 5ba0f65c
             }
 
             case 0x3B: // Negative integer -1-n (eight-byte uint64_t follows)
             {
-<<<<<<< HEAD
-                std::uint64_t number;
+                std::uint64_t number{};
                 return get_number(input_format_t::cbor, number) && sax->number_integer(static_cast<number_integer_t>(-1)
-=======
-                std::uint64_t number{};
-                return get_number(input_format_t::cbor, number) and sax->number_integer(static_cast<number_integer_t>(-1)
->>>>>>> 5ba0f65c
                         - static_cast<number_integer_t>(number));
             }
 
@@ -659,46 +600,26 @@
 
             case 0x98: // array (one-byte uint8_t for n follows)
             {
-<<<<<<< HEAD
-                std::uint8_t len;
+                std::uint8_t len{};
                 return get_number(input_format_t::cbor, len) && get_cbor_array(static_cast<std::size_t>(len));
-=======
-                std::uint8_t len{};
-                return get_number(input_format_t::cbor, len) and get_cbor_array(static_cast<std::size_t>(len));
->>>>>>> 5ba0f65c
             }
 
             case 0x99: // array (two-byte uint16_t for n follow)
             {
-<<<<<<< HEAD
-                std::uint16_t len;
+                std::uint16_t len{};
                 return get_number(input_format_t::cbor, len) && get_cbor_array(static_cast<std::size_t>(len));
-=======
-                std::uint16_t len{};
-                return get_number(input_format_t::cbor, len) and get_cbor_array(static_cast<std::size_t>(len));
->>>>>>> 5ba0f65c
             }
 
             case 0x9A: // array (four-byte uint32_t for n follow)
             {
-<<<<<<< HEAD
-                std::uint32_t len;
+                std::uint32_t len{};
                 return get_number(input_format_t::cbor, len) && get_cbor_array(static_cast<std::size_t>(len));
-=======
-                std::uint32_t len{};
-                return get_number(input_format_t::cbor, len) and get_cbor_array(static_cast<std::size_t>(len));
->>>>>>> 5ba0f65c
             }
 
             case 0x9B: // array (eight-byte uint64_t for n follow)
             {
-<<<<<<< HEAD
-                std::uint64_t len;
+                std::uint64_t len{};
                 return get_number(input_format_t::cbor, len) && get_cbor_array(static_cast<std::size_t>(len));
-=======
-                std::uint64_t len{};
-                return get_number(input_format_t::cbor, len) and get_cbor_array(static_cast<std::size_t>(len));
->>>>>>> 5ba0f65c
             }
 
             case 0x9F: // array (indefinite length)
@@ -733,46 +654,26 @@
 
             case 0xB8: // map (one-byte uint8_t for n follows)
             {
-<<<<<<< HEAD
-                std::uint8_t len;
+                std::uint8_t len{};
                 return get_number(input_format_t::cbor, len) && get_cbor_object(static_cast<std::size_t>(len));
-=======
-                std::uint8_t len{};
-                return get_number(input_format_t::cbor, len) and get_cbor_object(static_cast<std::size_t>(len));
->>>>>>> 5ba0f65c
             }
 
             case 0xB9: // map (two-byte uint16_t for n follow)
             {
-<<<<<<< HEAD
-                std::uint16_t len;
+                std::uint16_t len{};
                 return get_number(input_format_t::cbor, len) && get_cbor_object(static_cast<std::size_t>(len));
-=======
-                std::uint16_t len{};
-                return get_number(input_format_t::cbor, len) and get_cbor_object(static_cast<std::size_t>(len));
->>>>>>> 5ba0f65c
             }
 
             case 0xBA: // map (four-byte uint32_t for n follow)
             {
-<<<<<<< HEAD
-                std::uint32_t len;
+                std::uint32_t len{};
                 return get_number(input_format_t::cbor, len) && get_cbor_object(static_cast<std::size_t>(len));
-=======
-                std::uint32_t len{};
-                return get_number(input_format_t::cbor, len) and get_cbor_object(static_cast<std::size_t>(len));
->>>>>>> 5ba0f65c
             }
 
             case 0xBB: // map (eight-byte uint64_t for n follow)
             {
-<<<<<<< HEAD
-                std::uint64_t len;
+                std::uint64_t len{};
                 return get_number(input_format_t::cbor, len) && get_cbor_object(static_cast<std::size_t>(len));
-=======
-                std::uint64_t len{};
-                return get_number(input_format_t::cbor, len) and get_cbor_object(static_cast<std::size_t>(len));
->>>>>>> 5ba0f65c
             }
 
             case 0xBF: // map (indefinite length)
@@ -789,23 +690,13 @@
 
             case 0xF9: // Half-Precision Float (two-byte IEEE 754)
             {
-<<<<<<< HEAD
-                const int byte1_raw = get();
+                const auto byte1_raw = get();
                 if (JSON_HEDLEY_UNLIKELY(!unexpect_eof(input_format_t::cbor, "number")))
                 {
                     return false;
                 }
-                const int byte2_raw = get();
+                const auto byte2_raw = get();
                 if (JSON_HEDLEY_UNLIKELY(!unexpect_eof(input_format_t::cbor, "number")))
-=======
-                const auto byte1_raw = get();
-                if (JSON_HEDLEY_UNLIKELY(not unexpect_eof(input_format_t::cbor, "number")))
-                {
-                    return false;
-                }
-                const auto byte2_raw = get();
-                if (JSON_HEDLEY_UNLIKELY(not unexpect_eof(input_format_t::cbor, "number")))
->>>>>>> 5ba0f65c
                 {
                     return false;
                 }
@@ -847,24 +738,14 @@
 
             case 0xFA: // Single-Precision Float (four-byte IEEE 754)
             {
-<<<<<<< HEAD
-                float number;
+                float number{};
                 return get_number(input_format_t::cbor, number) && sax->number_float(static_cast<number_float_t>(number), "");
-=======
-                float number{};
-                return get_number(input_format_t::cbor, number) and sax->number_float(static_cast<number_float_t>(number), "");
->>>>>>> 5ba0f65c
             }
 
             case 0xFB: // Double-Precision Float (eight-byte IEEE 754)
             {
-<<<<<<< HEAD
-                double number;
+                double number{};
                 return get_number(input_format_t::cbor, number) && sax->number_float(static_cast<number_float_t>(number), "");
-=======
-                double number{};
-                return get_number(input_format_t::cbor, number) and sax->number_float(static_cast<number_float_t>(number), "");
->>>>>>> 5ba0f65c
             }
 
             default: // anything else (0xFF is handled inside the other types)
@@ -926,46 +807,26 @@
 
             case 0x78: // UTF-8 string (one-byte uint8_t for n follows)
             {
-<<<<<<< HEAD
-                std::uint8_t len;
+                std::uint8_t len{};
                 return get_number(input_format_t::cbor, len) && get_string(input_format_t::cbor, len, result);
-=======
-                std::uint8_t len{};
-                return get_number(input_format_t::cbor, len) and get_string(input_format_t::cbor, len, result);
->>>>>>> 5ba0f65c
             }
 
             case 0x79: // UTF-8 string (two-byte uint16_t for n follow)
             {
-<<<<<<< HEAD
-                std::uint16_t len;
+                std::uint16_t len{};
                 return get_number(input_format_t::cbor, len) && get_string(input_format_t::cbor, len, result);
-=======
-                std::uint16_t len{};
-                return get_number(input_format_t::cbor, len) and get_string(input_format_t::cbor, len, result);
->>>>>>> 5ba0f65c
             }
 
             case 0x7A: // UTF-8 string (four-byte uint32_t for n follow)
             {
-<<<<<<< HEAD
-                std::uint32_t len;
+                std::uint32_t len{};
                 return get_number(input_format_t::cbor, len) && get_string(input_format_t::cbor, len, result);
-=======
-                std::uint32_t len{};
-                return get_number(input_format_t::cbor, len) and get_string(input_format_t::cbor, len, result);
->>>>>>> 5ba0f65c
             }
 
             case 0x7B: // UTF-8 string (eight-byte uint64_t for n follow)
             {
-<<<<<<< HEAD
-                std::uint64_t len;
+                std::uint64_t len{};
                 return get_number(input_format_t::cbor, len) && get_string(input_format_t::cbor, len, result);
-=======
-                std::uint64_t len{};
-                return get_number(input_format_t::cbor, len) and get_string(input_format_t::cbor, len, result);
->>>>>>> 5ba0f65c
             }
 
             case 0x7F: // UTF-8 string (indefinite length)
@@ -1041,49 +902,29 @@
 
             case 0x58: // Binary data (one-byte uint8_t for n follows)
             {
-<<<<<<< HEAD
-                std::uint8_t len;
+                std::uint8_t len{};
                 return get_number(input_format_t::cbor, len) &&
-=======
-                std::uint8_t len{};
-                return get_number(input_format_t::cbor, len) and
->>>>>>> 5ba0f65c
                        get_binary(input_format_t::cbor, len, result);
             }
 
             case 0x59: // Binary data (two-byte uint16_t for n follow)
             {
-<<<<<<< HEAD
-                std::uint16_t len;
+                std::uint16_t len{};
                 return get_number(input_format_t::cbor, len) &&
-=======
-                std::uint16_t len{};
-                return get_number(input_format_t::cbor, len) and
->>>>>>> 5ba0f65c
                        get_binary(input_format_t::cbor, len, result);
             }
 
             case 0x5A: // Binary data (four-byte uint32_t for n follow)
             {
-<<<<<<< HEAD
-                std::uint32_t len;
+                std::uint32_t len{};
                 return get_number(input_format_t::cbor, len) &&
-=======
-                std::uint32_t len{};
-                return get_number(input_format_t::cbor, len) and
->>>>>>> 5ba0f65c
                        get_binary(input_format_t::cbor, len, result);
             }
 
             case 0x5B: // Binary data (eight-byte uint64_t for n follow)
             {
-<<<<<<< HEAD
-                std::uint64_t len;
+                std::uint64_t len{};
                 return get_number(input_format_t::cbor, len) &&
-=======
-                std::uint64_t len{};
-                return get_number(input_format_t::cbor, len) and
->>>>>>> 5ba0f65c
                        get_binary(input_format_t::cbor, len, result);
             }
 
@@ -1447,156 +1288,86 @@
 
             case 0xCA: // float 32
             {
-<<<<<<< HEAD
-                float number;
+                float number{};
                 return get_number(input_format_t::msgpack, number) && sax->number_float(static_cast<number_float_t>(number), "");
-=======
-                float number{};
-                return get_number(input_format_t::msgpack, number) and sax->number_float(static_cast<number_float_t>(number), "");
->>>>>>> 5ba0f65c
             }
 
             case 0xCB: // float 64
             {
-<<<<<<< HEAD
-                double number;
+                double number{};
                 return get_number(input_format_t::msgpack, number) && sax->number_float(static_cast<number_float_t>(number), "");
-=======
-                double number{};
-                return get_number(input_format_t::msgpack, number) and sax->number_float(static_cast<number_float_t>(number), "");
->>>>>>> 5ba0f65c
             }
 
             case 0xCC: // uint 8
             {
-<<<<<<< HEAD
-                std::uint8_t number;
+                std::uint8_t number{};
                 return get_number(input_format_t::msgpack, number) && sax->number_unsigned(number);
-=======
-                std::uint8_t number{};
-                return get_number(input_format_t::msgpack, number) and sax->number_unsigned(number);
->>>>>>> 5ba0f65c
             }
 
             case 0xCD: // uint 16
             {
-<<<<<<< HEAD
-                std::uint16_t number;
+                std::uint16_t number{};
                 return get_number(input_format_t::msgpack, number) && sax->number_unsigned(number);
-=======
-                std::uint16_t number{};
-                return get_number(input_format_t::msgpack, number) and sax->number_unsigned(number);
->>>>>>> 5ba0f65c
             }
 
             case 0xCE: // uint 32
             {
-<<<<<<< HEAD
-                std::uint32_t number;
+                std::uint32_t number{};
                 return get_number(input_format_t::msgpack, number) && sax->number_unsigned(number);
-=======
-                std::uint32_t number{};
-                return get_number(input_format_t::msgpack, number) and sax->number_unsigned(number);
->>>>>>> 5ba0f65c
             }
 
             case 0xCF: // uint 64
             {
-<<<<<<< HEAD
-                std::uint64_t number;
+                std::uint64_t number{};
                 return get_number(input_format_t::msgpack, number) && sax->number_unsigned(number);
-=======
-                std::uint64_t number{};
-                return get_number(input_format_t::msgpack, number) and sax->number_unsigned(number);
->>>>>>> 5ba0f65c
             }
 
             case 0xD0: // int 8
             {
-<<<<<<< HEAD
-                std::int8_t number;
+                std::int8_t number{};
                 return get_number(input_format_t::msgpack, number) && sax->number_integer(number);
-=======
-                std::int8_t number{};
-                return get_number(input_format_t::msgpack, number) and sax->number_integer(number);
->>>>>>> 5ba0f65c
             }
 
             case 0xD1: // int 16
             {
-<<<<<<< HEAD
-                std::int16_t number;
+                std::int16_t number{};
                 return get_number(input_format_t::msgpack, number) && sax->number_integer(number);
-=======
-                std::int16_t number{};
-                return get_number(input_format_t::msgpack, number) and sax->number_integer(number);
->>>>>>> 5ba0f65c
             }
 
             case 0xD2: // int 32
             {
-<<<<<<< HEAD
-                std::int32_t number;
+                std::int32_t number{};
                 return get_number(input_format_t::msgpack, number) && sax->number_integer(number);
-=======
-                std::int32_t number{};
-                return get_number(input_format_t::msgpack, number) and sax->number_integer(number);
->>>>>>> 5ba0f65c
             }
 
             case 0xD3: // int 64
             {
-<<<<<<< HEAD
-                std::int64_t number;
+                std::int64_t number{};
                 return get_number(input_format_t::msgpack, number) && sax->number_integer(number);
-=======
-                std::int64_t number{};
-                return get_number(input_format_t::msgpack, number) and sax->number_integer(number);
->>>>>>> 5ba0f65c
             }
 
             case 0xDC: // array 16
             {
-<<<<<<< HEAD
-                std::uint16_t len;
+                std::uint16_t len{};
                 return get_number(input_format_t::msgpack, len) && get_msgpack_array(static_cast<std::size_t>(len));
-=======
+            }
+
+            case 0xDD: // array 32
+            {
+                std::uint32_t len{};
+                return get_number(input_format_t::msgpack, len) && get_msgpack_array(static_cast<std::size_t>(len));
+            }
+
+            case 0xDE: // map 16
+            {
                 std::uint16_t len{};
-                return get_number(input_format_t::msgpack, len) and get_msgpack_array(static_cast<std::size_t>(len));
->>>>>>> 5ba0f65c
-            }
-
-            case 0xDD: // array 32
-            {
-<<<<<<< HEAD
-                std::uint32_t len;
-                return get_number(input_format_t::msgpack, len) && get_msgpack_array(static_cast<std::size_t>(len));
-=======
+                return get_number(input_format_t::msgpack, len) && get_msgpack_object(static_cast<std::size_t>(len));
+            }
+
+            case 0xDF: // map 32
+            {
                 std::uint32_t len{};
-                return get_number(input_format_t::msgpack, len) and get_msgpack_array(static_cast<std::size_t>(len));
->>>>>>> 5ba0f65c
-            }
-
-            case 0xDE: // map 16
-            {
-<<<<<<< HEAD
-                std::uint16_t len;
                 return get_number(input_format_t::msgpack, len) && get_msgpack_object(static_cast<std::size_t>(len));
-=======
-                std::uint16_t len{};
-                return get_number(input_format_t::msgpack, len) and get_msgpack_object(static_cast<std::size_t>(len));
->>>>>>> 5ba0f65c
-            }
-
-            case 0xDF: // map 32
-            {
-<<<<<<< HEAD
-                std::uint32_t len;
-                return get_number(input_format_t::msgpack, len) && get_msgpack_object(static_cast<std::size_t>(len));
-=======
-                std::uint32_t len{};
-                return get_number(input_format_t::msgpack, len) and get_msgpack_object(static_cast<std::size_t>(len));
->>>>>>> 5ba0f65c
             }
 
             // negative fixint
@@ -1700,35 +1471,20 @@
 
             case 0xD9: // str 8
             {
-<<<<<<< HEAD
-                std::uint8_t len;
+                std::uint8_t len{};
                 return get_number(input_format_t::msgpack, len) && get_string(input_format_t::msgpack, len, result);
-=======
-                std::uint8_t len{};
-                return get_number(input_format_t::msgpack, len) and get_string(input_format_t::msgpack, len, result);
->>>>>>> 5ba0f65c
             }
 
             case 0xDA: // str 16
             {
-<<<<<<< HEAD
-                std::uint16_t len;
+                std::uint16_t len{};
                 return get_number(input_format_t::msgpack, len) && get_string(input_format_t::msgpack, len, result);
-=======
-                std::uint16_t len{};
-                return get_number(input_format_t::msgpack, len) and get_string(input_format_t::msgpack, len, result);
->>>>>>> 5ba0f65c
             }
 
             case 0xDB: // str 32
             {
-<<<<<<< HEAD
-                std::uint32_t len;
+                std::uint32_t len{};
                 return get_number(input_format_t::msgpack, len) && get_string(input_format_t::msgpack, len, result);
-=======
-                std::uint32_t len{};
-                return get_number(input_format_t::msgpack, len) and get_string(input_format_t::msgpack, len, result);
->>>>>>> 5ba0f65c
             }
 
             default:
@@ -1762,161 +1518,92 @@
         {
             case 0xC4: // bin 8
             {
-<<<<<<< HEAD
-                std::uint8_t len;
+                std::uint8_t len{};
                 return get_number(input_format_t::msgpack, len) &&
-=======
+                       get_binary(input_format_t::msgpack, len, result);
+            }
+
+            case 0xC5: // bin 16
+            {
+                std::uint16_t len{};
+                return get_number(input_format_t::msgpack, len) &&
+                       get_binary(input_format_t::msgpack, len, result);
+            }
+
+            case 0xC6: // bin 32
+            {
+                std::uint32_t len{};
+                return get_number(input_format_t::msgpack, len) &&
+                       get_binary(input_format_t::msgpack, len, result);
+            }
+
+            case 0xC7: // ext 8
+            {
                 std::uint8_t len{};
-                return get_number(input_format_t::msgpack, len) and
->>>>>>> 5ba0f65c
-                       get_binary(input_format_t::msgpack, len, result);
-            }
-
-            case 0xC5: // bin 16
-            {
-<<<<<<< HEAD
-                std::uint16_t len;
-                return get_number(input_format_t::msgpack, len) &&
-=======
-                std::uint16_t len{};
-                return get_number(input_format_t::msgpack, len) and
->>>>>>> 5ba0f65c
-                       get_binary(input_format_t::msgpack, len, result);
-            }
-
-            case 0xC6: // bin 32
-            {
-<<<<<<< HEAD
-                std::uint32_t len;
-                return get_number(input_format_t::msgpack, len) &&
-=======
-                std::uint32_t len{};
-                return get_number(input_format_t::msgpack, len) and
->>>>>>> 5ba0f65c
-                       get_binary(input_format_t::msgpack, len, result);
-            }
-
-            case 0xC7: // ext 8
-            {
-<<<<<<< HEAD
-                std::uint8_t len;
-                std::int8_t subtype;
+                std::int8_t subtype{};
                 return get_number(input_format_t::msgpack, len) &&
                        get_number(input_format_t::msgpack, subtype) &&
                        get_binary(input_format_t::msgpack, len, result) &&
-=======
-                std::uint8_t len{};
+                       assign_and_return_true(subtype);
+            }
+
+            case 0xC8: // ext 16
+            {
+                std::uint16_t len{};
                 std::int8_t subtype{};
-                return get_number(input_format_t::msgpack, len) and
-                       get_number(input_format_t::msgpack, subtype) and
-                       get_binary(input_format_t::msgpack, len, result) and
->>>>>>> 5ba0f65c
-                       assign_and_return_true(subtype);
-            }
-
-            case 0xC8: // ext 16
-            {
-<<<<<<< HEAD
-                std::uint16_t len;
-                std::int8_t subtype;
                 return get_number(input_format_t::msgpack, len) &&
                        get_number(input_format_t::msgpack, subtype) &&
                        get_binary(input_format_t::msgpack, len, result) &&
-=======
-                std::uint16_t len{};
+                       assign_and_return_true(subtype);
+            }
+
+            case 0xC9: // ext 32
+            {
+                std::uint32_t len{};
                 std::int8_t subtype{};
-                return get_number(input_format_t::msgpack, len) and
-                       get_number(input_format_t::msgpack, subtype) and
-                       get_binary(input_format_t::msgpack, len, result) and
->>>>>>> 5ba0f65c
-                       assign_and_return_true(subtype);
-            }
-
-            case 0xC9: // ext 32
-            {
-<<<<<<< HEAD
-                std::uint32_t len;
-                std::int8_t subtype;
                 return get_number(input_format_t::msgpack, len) &&
                        get_number(input_format_t::msgpack, subtype) &&
                        get_binary(input_format_t::msgpack, len, result) &&
-=======
-                std::uint32_t len{};
+                       assign_and_return_true(subtype);
+            }
+
+            case 0xD4: // fixext 1
+            {
                 std::int8_t subtype{};
-                return get_number(input_format_t::msgpack, len) and
-                       get_number(input_format_t::msgpack, subtype) and
-                       get_binary(input_format_t::msgpack, len, result) and
->>>>>>> 5ba0f65c
-                       assign_and_return_true(subtype);
-            }
-
-            case 0xD4: // fixext 1
-            {
-<<<<<<< HEAD
-                std::int8_t subtype;
                 return get_number(input_format_t::msgpack, subtype) &&
                        get_binary(input_format_t::msgpack, 1, result) &&
-=======
+                       assign_and_return_true(subtype);
+            }
+
+            case 0xD5: // fixext 2
+            {
                 std::int8_t subtype{};
-                return get_number(input_format_t::msgpack, subtype) and
-                       get_binary(input_format_t::msgpack, 1, result) and
->>>>>>> 5ba0f65c
-                       assign_and_return_true(subtype);
-            }
-
-            case 0xD5: // fixext 2
-            {
-<<<<<<< HEAD
-                std::int8_t subtype;
                 return get_number(input_format_t::msgpack, subtype) &&
                        get_binary(input_format_t::msgpack, 2, result) &&
-=======
+                       assign_and_return_true(subtype);
+            }
+
+            case 0xD6: // fixext 4
+            {
                 std::int8_t subtype{};
-                return get_number(input_format_t::msgpack, subtype) and
-                       get_binary(input_format_t::msgpack, 2, result) and
->>>>>>> 5ba0f65c
-                       assign_and_return_true(subtype);
-            }
-
-            case 0xD6: // fixext 4
-            {
-<<<<<<< HEAD
-                std::int8_t subtype;
                 return get_number(input_format_t::msgpack, subtype) &&
                        get_binary(input_format_t::msgpack, 4, result) &&
-=======
+                       assign_and_return_true(subtype);
+            }
+
+            case 0xD7: // fixext 8
+            {
                 std::int8_t subtype{};
-                return get_number(input_format_t::msgpack, subtype) and
-                       get_binary(input_format_t::msgpack, 4, result) and
->>>>>>> 5ba0f65c
-                       assign_and_return_true(subtype);
-            }
-
-            case 0xD7: // fixext 8
-            {
-<<<<<<< HEAD
-                std::int8_t subtype;
                 return get_number(input_format_t::msgpack, subtype) &&
                        get_binary(input_format_t::msgpack, 8, result) &&
-=======
+                       assign_and_return_true(subtype);
+            }
+
+            case 0xD8: // fixext 16
+            {
                 std::int8_t subtype{};
-                return get_number(input_format_t::msgpack, subtype) and
-                       get_binary(input_format_t::msgpack, 8, result) and
->>>>>>> 5ba0f65c
-                       assign_and_return_true(subtype);
-            }
-
-            case 0xD8: // fixext 16
-            {
-<<<<<<< HEAD
-                std::int8_t subtype;
                 return get_number(input_format_t::msgpack, subtype) &&
                        get_binary(input_format_t::msgpack, 16, result) &&
-=======
-                std::int8_t subtype{};
-                return get_number(input_format_t::msgpack, subtype) and
-                       get_binary(input_format_t::msgpack, 16, result) and
->>>>>>> 5ba0f65c
                        assign_and_return_true(subtype);
             }
 
@@ -2023,57 +1710,32 @@
         {
             case 'U':
             {
-<<<<<<< HEAD
-                std::uint8_t len;
+                std::uint8_t len{};
                 return get_number(input_format_t::ubjson, len) && get_string(input_format_t::ubjson, len, result);
-=======
-                std::uint8_t len{};
-                return get_number(input_format_t::ubjson, len) and get_string(input_format_t::ubjson, len, result);
->>>>>>> 5ba0f65c
             }
 
             case 'i':
             {
-<<<<<<< HEAD
-                std::int8_t len;
+                std::int8_t len{};
                 return get_number(input_format_t::ubjson, len) && get_string(input_format_t::ubjson, len, result);
-=======
-                std::int8_t len{};
-                return get_number(input_format_t::ubjson, len) and get_string(input_format_t::ubjson, len, result);
->>>>>>> 5ba0f65c
             }
 
             case 'I':
             {
-<<<<<<< HEAD
-                std::int16_t len;
+                std::int16_t len{};
                 return get_number(input_format_t::ubjson, len) && get_string(input_format_t::ubjson, len, result);
-=======
-                std::int16_t len{};
-                return get_number(input_format_t::ubjson, len) and get_string(input_format_t::ubjson, len, result);
->>>>>>> 5ba0f65c
             }
 
             case 'l':
             {
-<<<<<<< HEAD
-                std::int32_t len;
+                std::int32_t len{};
                 return get_number(input_format_t::ubjson, len) && get_string(input_format_t::ubjson, len, result);
-=======
-                std::int32_t len{};
-                return get_number(input_format_t::ubjson, len) and get_string(input_format_t::ubjson, len, result);
->>>>>>> 5ba0f65c
             }
 
             case 'L':
             {
-<<<<<<< HEAD
-                std::int64_t len;
+                std::int64_t len{};
                 return get_number(input_format_t::ubjson, len) && get_string(input_format_t::ubjson, len, result);
-=======
-                std::int64_t len{};
-                return get_number(input_format_t::ubjson, len) and get_string(input_format_t::ubjson, len, result);
->>>>>>> 5ba0f65c
             }
 
             default:
@@ -2092,13 +1754,8 @@
         {
             case 'U':
             {
-<<<<<<< HEAD
-                std::uint8_t number;
+                std::uint8_t number{};
                 if (JSON_HEDLEY_UNLIKELY(!get_number(input_format_t::ubjson, number)))
-=======
-                std::uint8_t number{};
-                if (JSON_HEDLEY_UNLIKELY(not get_number(input_format_t::ubjson, number)))
->>>>>>> 5ba0f65c
                 {
                     return false;
                 }
@@ -2108,13 +1765,8 @@
 
             case 'i':
             {
-<<<<<<< HEAD
-                std::int8_t number;
+                std::int8_t number{};
                 if (JSON_HEDLEY_UNLIKELY(!get_number(input_format_t::ubjson, number)))
-=======
-                std::int8_t number{};
-                if (JSON_HEDLEY_UNLIKELY(not get_number(input_format_t::ubjson, number)))
->>>>>>> 5ba0f65c
                 {
                     return false;
                 }
@@ -2124,13 +1776,8 @@
 
             case 'I':
             {
-<<<<<<< HEAD
-                std::int16_t number;
+                std::int16_t number{};
                 if (JSON_HEDLEY_UNLIKELY(!get_number(input_format_t::ubjson, number)))
-=======
-                std::int16_t number{};
-                if (JSON_HEDLEY_UNLIKELY(not get_number(input_format_t::ubjson, number)))
->>>>>>> 5ba0f65c
                 {
                     return false;
                 }
@@ -2140,13 +1787,8 @@
 
             case 'l':
             {
-<<<<<<< HEAD
-                std::int32_t number;
+                std::int32_t number{};
                 if (JSON_HEDLEY_UNLIKELY(!get_number(input_format_t::ubjson, number)))
-=======
-                std::int32_t number{};
-                if (JSON_HEDLEY_UNLIKELY(not get_number(input_format_t::ubjson, number)))
->>>>>>> 5ba0f65c
                 {
                     return false;
                 }
@@ -2156,13 +1798,8 @@
 
             case 'L':
             {
-<<<<<<< HEAD
-                std::int64_t number;
+                std::int64_t number{};
                 if (JSON_HEDLEY_UNLIKELY(!get_number(input_format_t::ubjson, number)))
-=======
-                std::int64_t number{};
-                if (JSON_HEDLEY_UNLIKELY(not get_number(input_format_t::ubjson, number)))
->>>>>>> 5ba0f65c
                 {
                     return false;
                 }
@@ -2246,79 +1883,44 @@
 
             case 'U':
             {
-<<<<<<< HEAD
-                std::uint8_t number;
+                std::uint8_t number{};
                 return get_number(input_format_t::ubjson, number) && sax->number_unsigned(number);
-=======
-                std::uint8_t number{};
-                return get_number(input_format_t::ubjson, number) and sax->number_unsigned(number);
->>>>>>> 5ba0f65c
             }
 
             case 'i':
             {
-<<<<<<< HEAD
-                std::int8_t number;
+                std::int8_t number{};
                 return get_number(input_format_t::ubjson, number) && sax->number_integer(number);
-=======
-                std::int8_t number{};
-                return get_number(input_format_t::ubjson, number) and sax->number_integer(number);
->>>>>>> 5ba0f65c
             }
 
             case 'I':
             {
-<<<<<<< HEAD
-                std::int16_t number;
+                std::int16_t number{};
                 return get_number(input_format_t::ubjson, number) && sax->number_integer(number);
-=======
-                std::int16_t number{};
-                return get_number(input_format_t::ubjson, number) and sax->number_integer(number);
->>>>>>> 5ba0f65c
             }
 
             case 'l':
             {
-<<<<<<< HEAD
-                std::int32_t number;
+                std::int32_t number{};
                 return get_number(input_format_t::ubjson, number) && sax->number_integer(number);
-=======
-                std::int32_t number{};
-                return get_number(input_format_t::ubjson, number) and sax->number_integer(number);
->>>>>>> 5ba0f65c
             }
 
             case 'L':
             {
-<<<<<<< HEAD
-                std::int64_t number;
+                std::int64_t number{};
                 return get_number(input_format_t::ubjson, number) && sax->number_integer(number);
-=======
-                std::int64_t number{};
-                return get_number(input_format_t::ubjson, number) and sax->number_integer(number);
->>>>>>> 5ba0f65c
             }
 
             case 'd':
             {
-<<<<<<< HEAD
-                float number;
+                float number{};
                 return get_number(input_format_t::ubjson, number) && sax->number_float(static_cast<number_float_t>(number), "");
-=======
-                float number{};
-                return get_number(input_format_t::ubjson, number) and sax->number_float(static_cast<number_float_t>(number), "");
->>>>>>> 5ba0f65c
             }
 
             case 'D':
             {
-<<<<<<< HEAD
-                double number;
+                double number{};
                 return get_number(input_format_t::ubjson, number) && sax->number_float(static_cast<number_float_t>(number), "");
-=======
-                double number{};
-                return get_number(input_format_t::ubjson, number) and sax->number_float(static_cast<number_float_t>(number), "");
->>>>>>> 5ba0f65c
             }
 
             case 'C':  // char
@@ -2362,13 +1964,8 @@
     */
     bool get_ubjson_array()
     {
-<<<<<<< HEAD
-        std::pair<std::size_t, int> size_and_type;
+        std::pair<std::size_t, char_int_type> size_and_type;
         if (JSON_HEDLEY_UNLIKELY(!get_ubjson_size_type(size_and_type)))
-=======
-        std::pair<std::size_t, char_int_type> size_and_type;
-        if (JSON_HEDLEY_UNLIKELY(not get_ubjson_size_type(size_and_type)))
->>>>>>> 5ba0f65c
         {
             return false;
         }
@@ -2429,13 +2026,8 @@
     */
     bool get_ubjson_object()
     {
-<<<<<<< HEAD
-        std::pair<std::size_t, int> size_and_type;
+        std::pair<std::size_t, char_int_type> size_and_type;
         if (JSON_HEDLEY_UNLIKELY(!get_ubjson_size_type(size_and_type)))
-=======
-        std::pair<std::size_t, char_int_type> size_and_type;
-        if (JSON_HEDLEY_UNLIKELY(not get_ubjson_size_type(size_and_type)))
->>>>>>> 5ba0f65c
         {
             return false;
         }
