--- conflicted
+++ resolved
@@ -195,22 +195,7 @@
                 }
                 else
                 {
-<<<<<<< HEAD
-                    if (static_cast<double>(j.m_value.number_float) >= static_cast<double>(std::numeric_limits<float>::lowest()) &&
-                            static_cast<double>(j.m_value.number_float) <= static_cast<double>((std::numeric_limits<float>::max)()) &&
-                            static_cast<double>(static_cast<float>(j.m_value.number_float)) == static_cast<double>(j.m_value.number_float))
-                    {
-                        oa->write_character(get_cbor_float_prefix(static_cast<float>(j.m_value.number_float)));
-                        write_number(static_cast<float>(j.m_value.number_float));
-                    }
-                    else
-                    {
-                        oa->write_character(get_cbor_float_prefix(j.m_value.number_float));
-                        write_number(j.m_value.number_float);
-                    }
-=======
                     write_compact_float(j.m_value.number_float, detail::input_format_t::cbor);
->>>>>>> 5ba0f65c
                 }
                 break;
             }
