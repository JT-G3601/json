--- conflicted
+++ resolved
@@ -217,10 +217,7 @@
             json a = {1, 2, 3};
             json::reverse_iterator rit = ++a.rbegin();
             CHECK(*rit == json(2));
-<<<<<<< HEAD
-=======
             CHECK(rit.value() == json(2));
->>>>>>> c2e80a72
         }
         {
             json a = {1, 2, 3};
@@ -597,15 +594,9 @@
         // ss is not at EOF; this yielded an error before the fix
         // (threw basic_string::append). No, it should just throw
         // a parse error because of the EOF.
-<<<<<<< HEAD
-        CHECK_THROWS_AS(j << ss, json::parse_error);
-        CHECK_THROWS_WITH(j << ss,
-                          "[json.exception.parse_error.101] parse error at 1: syntax error - unexpected end of input");
-=======
         CHECK_THROWS_AS(ss >> j, json::parse_error);
         CHECK_THROWS_WITH(ss >> j,
                           "[json.exception.parse_error.101] parse error at 1: parse error - unexpected end of input");
->>>>>>> c2e80a72
     }
 
     SECTION("issue #389 - Integer-overflow (OSS-Fuzz issue 267)")
