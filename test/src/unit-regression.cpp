--- conflicted
+++ resolved
@@ -411,39 +411,13 @@
         std::locale::global(orig_locale);
     }
 
-<<<<<<< HEAD
-    SECTION("issue #379 - locale-independent str-to-num")
-    {
-        setlocale(LC_NUMERIC, "de_DE.UTF-8");
-
-        // disabled, because locale-specific beharivor is not
-        // triggered in AppVeyor for some reason
-#ifndef _MSC_VER
-        {
-            // verify that strtod now uses commas as decimal-separator
-            CHECK(std::strtod("3,14", nullptr) == 3.14);
-
-            // verify that strtod does not understand dots as decimal separator
-            CHECK(std::strtod("3.14", nullptr) == 3);
-        }
-#endif
-
-        // verify that parsed correctly despite using strtod internally
-        CHECK(json::parse("3.14").get<double>() == 3.14);
-
-        // check a different code path
-        CHECK(json::parse("1.000000000000000000000000000000000000000000000000000000000000000000000000").get<double>() == 1.0);
-    }
-
-
-=======
     SECTION("issue #378 - locale-independent num-to-str")
     {
         setlocale(LC_NUMERIC, "de_DE.UTF-8");
 
         // Verify that snprintf uses special decimal and grouping characters.
         // Disabled, because can't trigger locale-specific behavior in AppVeyor
-#if 0
+#ifndef _MSC_VER
         {
             std::array<char, 64> buf;
             std::snprintf(buf.data(), buf.size(), "%.2f", 12345.67);
@@ -457,7 +431,29 @@
         setlocale(LC_NUMERIC, "C");
     }
 
->>>>>>> 94906107
+    SECTION("issue #379 - locale-independent str-to-num")
+    {
+        setlocale(LC_NUMERIC, "de_DE.UTF-8");
+
+        // disabled, because locale-specific beharivor is not
+        // triggered in AppVeyor for some reason
+#ifndef _MSC_VER
+        {
+            // verify that strtod now uses commas as decimal-separator
+            CHECK(std::strtod("3,14", nullptr) == 3.14);
+
+            // verify that strtod does not understand dots as decimal separator
+            CHECK(std::strtod("3.14", nullptr) == 3);
+        }
+#endif
+
+        // verify that parsed correctly despite using strtod internally
+        CHECK(json::parse("3.14").get<double>() == 3.14);
+
+        // check a different code path
+        CHECK(json::parse("1.000000000000000000000000000000000000000000000000000000000000000000000000").get<double>() == 1.0);
+    }
+
     SECTION("issue #233 - Can't use basic_json::iterator as a base iterator for std::move_iterator")
     {
         json source = {"a", "b", "c"};
@@ -772,9 +768,9 @@
         CHECK_THROWS_AS(json::parse(vec), std::invalid_argument);
     }
 
-    //SECTION("issue #454 - doubles are printed as integers")
-    //{
-    //    json j = R"({"bool_value":true,"double_value":2.0,"int_value":10,"level1":{"list_value":[3,"hi",false],"tmp":5.0},"string_value":"hello"})"_json;
-    //    CHECK(j["double_value"].is_number_integer());
-    //}
+    SECTION("issue #454 - doubles are printed as integers")
+    {
+        json j = R"({"bool_value":true,"double_value":2.0,"int_value":10,"level1":{"list_value":[3,"hi",false],"tmp":5.0},"string_value":"hello"})"_json;
+        CHECK(j["double_value"].is_number_float());
+    }
 }