/*
    __ _____ _____ _____
 __|  |   __|     |   | |  JSON for Modern C++ (test suite)
|  |  |__   |  |  | | | |  version 2.1.1
|_____|_____|_____|_|___|  https://github.com/nlohmann/json

Licensed under the MIT License <http://opensource.org/licenses/MIT>.
Copyright (c) 2013-2017 Niels Lohmann <http://nlohmann.me>.

Permission is hereby  granted, free of charge, to any  person obtaining a copy
of this software and associated  documentation files (the "Software"), to deal
in the Software  without restriction, including without  limitation the rights
to  use, copy,  modify, merge,  publish, distribute,  sublicense, and/or  sell
copies  of  the Software,  and  to  permit persons  to  whom  the Software  is
furnished to do so, subject to the following conditions:

The above copyright notice and this permission notice shall be included in all
copies or substantial portions of the Software.

THE SOFTWARE  IS PROVIDED "AS  IS", WITHOUT WARRANTY  OF ANY KIND,  EXPRESS OR
IMPLIED,  INCLUDING BUT  NOT  LIMITED TO  THE  WARRANTIES OF  MERCHANTABILITY,
FITNESS FOR  A PARTICULAR PURPOSE AND  NONINFRINGEMENT. IN NO EVENT  SHALL THE
AUTHORS  OR COPYRIGHT  HOLDERS  BE  LIABLE FOR  ANY  CLAIM,  DAMAGES OR  OTHER
LIABILITY, WHETHER IN AN ACTION OF  CONTRACT, TORT OR OTHERWISE, ARISING FROM,
OUT OF OR IN CONNECTION WITH THE SOFTWARE  OR THE USE OR OTHER DEALINGS IN THE
SOFTWARE.
*/

#include "catch.hpp"

#define private public
#include "json.hpp"
using nlohmann::json;

#include <fstream>
#include <list>

TEST_CASE("regression tests")
{
    SECTION("issue #60 - Double quotation mark is not parsed correctly")
    {
        SECTION("escape_dobulequote")
        {
            auto s = "[\"\\\"foo\\\"\"]";
            json j = json::parse(s);
            auto expected = R"(["\"foo\""])"_json;
            CHECK(j == expected);
        }
    }

    SECTION("issue #70 - Handle infinity and NaN cases")
    {
        /*
        SECTION("NAN value")
        {
            CHECK(json(NAN) == json());
            CHECK(json(json::number_float_t(NAN)) == json());
        }

        SECTION("infinity")
        {
            CHECK(json(INFINITY) == json());
            CHECK(json(json::number_float_t(INFINITY)) == json());
        }
        */

        // With 3.0.0, the semantics of this changed: NAN and infinity are
        // stored properly inside the JSON value (no exception or conversion
        // to null), but are serialized as null.
        SECTION("NAN value")
        {
            json j1 = NAN;
            CHECK(j1.is_number_float());
            json::number_float_t f1 = j1;
            CHECK(std::isnan(f1));

            json j2 = json::number_float_t(NAN);
            CHECK(j2.is_number_float());
            json::number_float_t f2 = j2;
            CHECK(std::isnan(f2));
        }

        SECTION("infinity")
        {
            json j1 = INFINITY;
            CHECK(j1.is_number_float());
            json::number_float_t f1 = j1;
            CHECK(not std::isfinite(f1));

            json j2 = json::number_float_t(INFINITY);
            CHECK(j2.is_number_float());
            json::number_float_t f2 = j2;
            CHECK(not std::isfinite(f2));
        }
    }

    SECTION("pull request #71 - handle enum type")
    {
        enum { t = 0, u = 102};
        json j = json::array();
        j.push_back(t);

        // maybe this is not the place to test this?
        json j2 = u;

        auto anon_enum_value = j2.get<decltype(u)>();
        CHECK(u == anon_enum_value);

        // check if the actual value was stored
        CHECK(j2 == 102);

        static_assert(std::is_same<decltype(anon_enum_value), decltype(u)>::value, "");

        j.push_back(json::object(
        {
            {"game_type", t}
        }));
    }

    SECTION("issue #76 - dump() / parse() not idempotent")
    {
        // create JSON object
        json fields;
        fields["one"] = std::string("one");
        fields["two"] = std::string("two three");
        fields["three"] = std::string("three \"four\"");

        // create another JSON object by deserializing the serialization
        std::string payload = fields.dump();
        json parsed_fields = json::parse(payload);

        // check individual fields to match both objects
        CHECK(parsed_fields["one"] == fields["one"]);
        CHECK(parsed_fields["two"] == fields["two"]);
        CHECK(parsed_fields["three"] == fields["three"]);

        // check individual fields to match original input
        CHECK(parsed_fields["one"] == std::string("one"));
        CHECK(parsed_fields["two"] == std::string("two three"));
        CHECK(parsed_fields["three"] == std::string("three \"four\""));

        // check equality of the objects
        CHECK(parsed_fields == fields);

        // check equality of the serialized objects
        CHECK(fields.dump() == parsed_fields.dump());

        // check everything in one line
        CHECK(fields == json::parse(fields.dump()));
    }

    SECTION("issue #82 - lexer::get_number return NAN")
    {
        const auto content = R"(
        {
            "Test":"Test1",
            "Number":100,
            "Foo":42.42
        })";

        std::stringstream ss;
        ss << content;
        json j;
        ss >> j;

        std::string test = j["Test"];
        CHECK(test == "Test1");
        int number = j["Number"];
        CHECK(number == 100);
        float foo = j["Foo"];
        CHECK(foo == Approx(42.42));
    }

    SECTION("issue #89 - nonstandard integer type")
    {
        // create JSON class with nonstandard integer number type
        using custom_json =
            nlohmann::basic_json<std::map, std::vector, std::string, bool, int32_t, uint32_t, float>;
        custom_json j;
        j["int_1"] = 1;
        // we need to cast to int to compile with Catch - the value is int32_t
        CHECK(static_cast<int>(j["int_1"]) == 1);

        // tests for correct handling of non-standard integers that overflow the type selected by the user

        // unsigned integer object creation - expected to wrap and still be stored as an integer
        j = 4294967296U; // 2^32
        CHECK(static_cast<int>(j.type()) == static_cast<int>(custom_json::value_t::number_unsigned));
        CHECK(j.get<uint32_t>() == 0);  // Wrap

        // unsigned integer parsing - expected to overflow and be stored as a float
        j = custom_json::parse("4294967296"); // 2^32
        CHECK(static_cast<int>(j.type()) == static_cast<int>(custom_json::value_t::number_float));
        CHECK(j.get<float>() == 4294967296.0f);

        // integer object creation - expected to wrap and still be stored as an integer
        j = -2147483649LL; // -2^31-1
        CHECK(static_cast<int>(j.type()) == static_cast<int>(custom_json::value_t::number_integer));
        CHECK(j.get<int32_t>() == 2147483647);  // Wrap

        // integer parsing - expected to overflow and be stored as a float with rounding
        j = custom_json::parse("-2147483649"); // -2^31
        CHECK(static_cast<int>(j.type()) == static_cast<int>(custom_json::value_t::number_float));
        CHECK(j.get<float>() == -2147483650.0f);
    }

    SECTION("issue #93 reverse_iterator operator inheritance problem")
    {
        {
            json a = {1, 2, 3};
            json::reverse_iterator rit = a.rbegin();
            ++rit;
            CHECK(*rit == json(2));
            CHECK(rit.value() == json(2));
        }
        {
            json a = {1, 2, 3};
            json::reverse_iterator rit = ++a.rbegin();
        }
        {
            json a = {1, 2, 3};
            json::reverse_iterator rit = a.rbegin();
            ++rit;
            json b = {0, 0, 0};
            std::transform(rit, a.rend(), b.rbegin(), [](json el)
            {
                return el;
            });
            CHECK(b == json({0, 1, 2}));
        }
        {
            json a = {1, 2, 3};
            json b = {0, 0, 0};
            std::transform(++a.rbegin(), a.rend(), b.rbegin(), [](json el)
            {
                return el;
            });
            CHECK(b == json({0, 1, 2}));
        }
    }

    SECTION("issue #100 - failed to iterator json object with reverse_iterator")
    {
        json config =
        {
            { "111", 111 },
            { "112", 112 },
            { "113", 113 }
        };

        std::stringstream ss;

        for (auto it = config.begin(); it != config.end(); ++it)
        {
            ss << it.key() << ": " << it.value() << '\n';
        }

        for (auto it = config.rbegin(); it != config.rend(); ++it)
        {
            ss << it.key() << ": " << it.value() << '\n';
        }

        CHECK(ss.str() == "111: 111\n112: 112\n113: 113\n113: 113\n112: 112\n111: 111\n");
    }

    SECTION("issue #101 - binary string causes numbers to be dumped as hex")
    {
        int64_t number = 10;
        std::string bytes{"\x00" "asdf\n", 6};
        json j;
        j["int64"] = number;
        j["binary string"] = bytes;
        // make sure the number is really printed as decimal "10" and not as
        // hexadecimal "a"
        CHECK(j.dump() == "{\"binary string\":\"\\u0000asdf\\n\",\"int64\":10}");
    }

    SECTION("issue #111 - subsequent unicode chars")
    {
        std::string bytes{0x7, 0x7};
        json j;
        j["string"] = bytes;
        CHECK(j["string"] == "\u0007\u0007");
    }

    SECTION("issue #144 - implicit assignment to std::string fails")
    {
        json o = {{"name", "value"}};

        std::string s1 = o["name"];
        CHECK(s1 == "value");

        std::string s2;
        s2 = o["name"];

        CHECK(s2 == "value");
    }

    SECTION("issue #146 - character following a surrogate pair is skipped")
    {
        CHECK(json::parse("\"\\ud80c\\udc60abc\"").get<json::string_t>() == u8"\U00013060abc");
    }

    SECTION("issue #171 - Cannot index by key of type static constexpr const char*")
    {
        json j;

        // Non-const access with key as "char []"
        char array_key[] = "Key1";
        CHECK_NOTHROW(j[array_key] = 1);
        CHECK(j[array_key] == json(1));

        // Non-const access with key as "const char[]"
        const char const_array_key[] = "Key2";
        CHECK_NOTHROW(j[const_array_key] = 2);
        CHECK(j[const_array_key] == json(2));

        // Non-const access with key as "char *"
        char _ptr_key[] = "Key3";
        char* ptr_key = &_ptr_key[0];
        CHECK_NOTHROW(j[ptr_key] = 3);
        CHECK(j[ptr_key] == json(3));

        // Non-const access with key as "const char *"
        const char* const_ptr_key = "Key4";
        CHECK_NOTHROW(j[const_ptr_key] = 4);
        CHECK(j[const_ptr_key] == json(4));

        // Non-const access with key as "static constexpr const char *"
        static constexpr const char* constexpr_ptr_key = "Key5";
        CHECK_NOTHROW(j[constexpr_ptr_key] = 5);
        CHECK(j[constexpr_ptr_key] == json(5));

        const json j_const = j;

        // Const access with key as "char []"
        CHECK(j_const[array_key] == json(1));

        // Const access with key as "const char[]"
        CHECK(j_const[const_array_key] == json(2));

        // Const access with key as "char *"
        CHECK(j_const[ptr_key] == json(3));

        // Const access with key as "const char *"
        CHECK(j_const[const_ptr_key] == json(4));

        // Const access with key as "static constexpr const char *"
        CHECK(j_const[constexpr_ptr_key] == json(5));
    }

    SECTION("issue #186 miloyip/nativejson-benchmark: floating-point parsing")
    {
        json j;

        j = json::parse("-0.0");
        CHECK(j.get<double>() == -0.0);

        j = json::parse("2.22507385850720113605740979670913197593481954635164564e-308");
        CHECK(j.get<double>() == 2.2250738585072009e-308);

        j = json::parse("0.999999999999999944488848768742172978818416595458984374");
        CHECK(j.get<double>() == 0.99999999999999989);

        j = json::parse("1.00000000000000011102230246251565404236316680908203126");
        CHECK(j.get<double>() == 1.00000000000000022);

        j = json::parse("7205759403792793199999e-5");
        CHECK(j.get<double>() == 72057594037927928.0);

        j = json::parse("922337203685477529599999e-5");
        CHECK(j.get<double>() == 9223372036854774784.0);

        j = json::parse("1014120480182583464902367222169599999e-5");
        CHECK(j.get<double>() == 10141204801825834086073718800384.0);

        j = json::parse("5708990770823839207320493820740630171355185151999e-3");
        CHECK(j.get<double>() == 5708990770823838890407843763683279797179383808.0);

        // create JSON class with nonstandard float number type

        // float
        nlohmann::basic_json<std::map, std::vector, std::string, bool, int32_t, uint32_t, float> j_float =
            1.23e25f;
        CHECK(j_float.get<float>() == 1.23e25f);

        // double
        nlohmann::basic_json<std::map, std::vector, std::string, bool, int64_t, uint64_t, double> j_double =
            1.23e35;
        CHECK(j_double.get<double>() == 1.23e35);

        // long double
        nlohmann::basic_json<std::map, std::vector, std::string, bool, int64_t, uint64_t, long double>
        j_long_double = 1.23e45L;
        CHECK(j_long_double.get<long double>() == 1.23e45L);
    }

    SECTION("issue #228 - double values are serialized with commas as decimal points")
    {
        json j1a = 2312.42;
        json j1b = json::parse("2312.42");

        json j2a = 2342e-2;
        //issue #230
        //json j2b = json::parse("2342e-2");

        json j3a = 10E3;
        json j3b = json::parse("10E3");
        json j3c = json::parse("10e3");

        // class to create a locale that would use a comma for decimals
        class CommaDecimalSeparator : public std::numpunct<char>
        {
          protected:
            char do_decimal_point() const
            {
                return ',';
            }

            char do_thousands_sep() const
            {
                return '.';
            }

            std::string do_grouping() const
            {
                return "\03";
            }
        };

        // change locale to mess with decimal points
        auto orig_locale = std::locale::global(std::locale(std::locale(), new CommaDecimalSeparator));

        CHECK(j1a.dump() == "2312.42");
        CHECK(j1b.dump() == "2312.42");

        // check if locale is properly reset
        std::stringstream ss;
        ss.imbue(std::locale(std::locale(), new CommaDecimalSeparator));
        ss << 4712.11;
        CHECK(ss.str() == "4.712,11");
        ss << j1a;
        CHECK(ss.str() == "4.712,112312.42");
        ss << 47.11;
        CHECK(ss.str() == "4.712,112312.4247,11");

        CHECK(j2a.dump() == "23.42");
        //issue #230
        //CHECK(j2b.dump() == "23.42");

        CHECK(j3a.dump() == "10000.0");
        CHECK(j3b.dump() == "10000.0");
        CHECK(j3c.dump() == "10000.0");
        //CHECK(j3b.dump() == "1E04"); // roundtrip error
        //CHECK(j3c.dump() == "1e04"); // roundtrip error

        std::locale::global(orig_locale);
    }

    SECTION("issue #378 - locale-independent num-to-str")
    {
        setlocale(LC_NUMERIC, "de_DE.UTF-8");

        // verify that dumped correctly with '.' and no grouping
        const json j1 = 12345.67;
        CHECK(json(12345.67).dump() == "12345.67");
        setlocale(LC_NUMERIC, "C");
    }

    SECTION("issue #379 - locale-independent str-to-num")
    {
        setlocale(LC_NUMERIC, "de_DE.UTF-8");

        // verify that parsed correctly despite using strtod internally
        CHECK(json::parse("3.14").get<double>() == 3.14);

        // check a different code path
        CHECK(json::parse("1.000000000000000000000000000000000000000000000000000000000000000000000000").get<double>() == 1.0);
    }

    SECTION("issue #233 - Can't use basic_json::iterator as a base iterator for std::move_iterator")
    {
        json source = {"a", "b", "c"};
        json expected = {"a", "b"};
        json dest;

        std::copy_n(std::make_move_iterator(source.begin()), 2, std::back_inserter(dest));

        CHECK(dest == expected);
    }

    SECTION("issue #235 - ambiguous overload for 'push_back' and 'operator+='")
    {
        json data = {{"key", "value"}};
        data.push_back({"key2", "value2"});
        data += {"key3", "value3"};

        CHECK(data == json({{"key", "value"}, {"key2", "value2"}, {"key3", "value3"}}));
    }

    SECTION("issue #269 - diff generates incorrect patch when removing multiple array elements")
    {
        json doc = R"( { "arr1": [1, 2, 3, 4] } )"_json;
        json expected = R"( { "arr1": [1, 2] } )"_json;

        // check roundtrip
        CHECK(doc.patch(json::diff(doc, expected)) == expected);
    }

    SECTION("issue #283 - value() does not work with _json_pointer types")
    {
        json j =
        {
            {"object", {{"key1", 1}, {"key2", 2}}},
        };

        int at_integer = j.at("/object/key2"_json_pointer);
        int val_integer = j.value("/object/key2"_json_pointer, 0);

        CHECK(at_integer == val_integer);
    }

    SECTION("issue #304 - Unused variable warning")
    {
        // code triggered a "warning: unused variable" warning and is left
        // here to avoid the warning in the future
        json object;
        json patch = json::array();
        object = object.patch(patch);
    }

    SECTION("issue #306 - Parsing fails without space at end of file")
    {
        for (auto filename :
                {
                    "test/data/regression/broken_file.json",
                    "test/data/regression/working_file.json"
                })
        {
            CAPTURE(filename);
            json j;
            std::ifstream f(filename);
            CHECK_NOTHROW(j << f);
        }
    }

    SECTION("issue #310 - make json_benchmarks no longer working in 2.0.4")
    {
        for (auto filename :
                {
                    "test/data/regression/floats.json",
                    "test/data/regression/signed_ints.json",
                    "test/data/regression/unsigned_ints.json"
                })
        {
            CAPTURE(filename);
            json j;
            std::ifstream f(filename);
            CHECK_NOTHROW(j << f);
        }
    }

    SECTION("issue #323 - add nested object capabilities to pointers")
    {
        json j;
        j["/this/that/2"_json_pointer] = 27;
        CHECK(j == json({{"this", {{"that", {nullptr, nullptr, 27}}}}}));
    }

    SECTION("issue #329 - serialized value not always can be parsed")
    {
        CHECK_THROWS_AS(json::parse("22e2222"), json::out_of_range);
        CHECK_THROWS_WITH(json::parse("22e2222"),
                          "[json.exception.out_of_range.406] number overflow parsing '22e2222'");
    }

    SECTION("issue #366 - json::parse on failed stream gets stuck")
    {
        std::ifstream f("file_not_found.json");
        CHECK_THROWS_AS(json::parse(f), json::parse_error);
        CHECK_THROWS_WITH(json::parse(f), "[json.exception.parse_error.111] parse error: bad input stream");
    }

    SECTION("issue #367 - calling stream at EOF")
    {
        std::stringstream ss;
        json j;
        ss << "123";
        CHECK_NOTHROW(j << ss);

        // see https://github.com/nlohmann/json/issues/367#issuecomment-262841893:
        // ss is not at EOF; this yielded an error before the fix
        // (threw basic_string::append). No, it should just throw
        // a parse error because of the EOF.
        CHECK_THROWS_AS(j << ss, json::parse_error);
        CHECK_THROWS_WITH(j << ss,
                          "[json.exception.parse_error.101] parse error at 1: parse error - unexpected end of input");
    }

    SECTION("issue #389 - Integer-overflow (OSS-Fuzz issue 267)")
    {
        // original test case
        json j1 = json::parse("-9223372036854775808");
        CHECK(j1.is_number_integer());
        CHECK(j1.get<json::number_integer_t>() == INT64_MIN);

        // edge case (+1; still an integer)
        json j2 = json::parse("-9223372036854775807");
        CHECK(j2.is_number_integer());
        CHECK(j2.get<json::number_integer_t>() == INT64_MIN + 1);

        // edge case (-1; overflow -> floats)
        json j3 = json::parse("-9223372036854775809");
        CHECK(j3.is_number_float());
    }

    SECTION("issue #380 - bug in overflow detection when parsing integers")
    {
        json j = json::parse("166020696663385964490");
        CHECK(j.is_number_float());
        CHECK(j.dump() == "1.66020696663386e+20");
    }

    SECTION("issue #405 - Heap-buffer-overflow (OSS-Fuzz issue 342)")
    {
        // original test case
        std::vector<uint8_t> vec {0x65, 0xf5, 0x0a, 0x48, 0x21};
        CHECK_THROWS_AS(json::from_cbor(vec), json::parse_error);
        CHECK_THROWS_WITH(json::from_cbor(vec),
                          "[json.exception.parse_error.110] parse error at 2: cannot read 5 bytes from vector");
    }

    SECTION("issue #407 - Heap-buffer-overflow (OSS-Fuzz issue 343)")
    {
        // original test case: incomplete float64
        std::vector<uint8_t> vec1 {0xcb, 0x8f, 0x0a};
        CHECK_THROWS_AS(json::from_msgpack(vec1), json::parse_error);
        CHECK_THROWS_WITH(json::from_msgpack(vec1),
                          "[json.exception.parse_error.110] parse error at 2: cannot read 8 bytes from vector");

        // related test case: incomplete float32
        std::vector<uint8_t> vec2 {0xca, 0x8f, 0x0a};
        CHECK_THROWS_AS(json::from_msgpack(vec2), json::parse_error);
        CHECK_THROWS_WITH(json::from_msgpack(vec2),
                          "[json.exception.parse_error.110] parse error at 2: cannot read 4 bytes from vector");

        // related test case: incomplete Half-Precision Float (CBOR)
        std::vector<uint8_t> vec3 {0xf9, 0x8f};
        CHECK_THROWS_AS(json::from_cbor(vec3), json::parse_error);
        CHECK_THROWS_WITH(json::from_cbor(vec3),
                          "[json.exception.parse_error.110] parse error at 2: cannot read 2 bytes from vector");

        // related test case: incomplete Single-Precision Float (CBOR)
        std::vector<uint8_t> vec4 {0xfa, 0x8f, 0x0a};
        CHECK_THROWS_AS(json::from_cbor(vec4), json::parse_error);
        CHECK_THROWS_WITH(json::from_cbor(vec4),
                          "[json.exception.parse_error.110] parse error at 2: cannot read 4 bytes from vector");

        // related test case: incomplete Double-Precision Float (CBOR)
        std::vector<uint8_t> vec5 {0xfb, 0x8f, 0x0a};
        CHECK_THROWS_AS(json::from_cbor(vec5), json::parse_error);
        CHECK_THROWS_WITH(json::from_cbor(vec5),
                          "[json.exception.parse_error.110] parse error at 2: cannot read 8 bytes from vector");
    }

    SECTION("issue #408 - Heap-buffer-overflow (OSS-Fuzz issue 344)")
    {
        // original test case
        std::vector<uint8_t> vec1 {0x87};
        CHECK_THROWS_AS(json::from_msgpack(vec1), json::parse_error);
        CHECK_THROWS_WITH(json::from_msgpack(vec1),
                          "[json.exception.parse_error.110] parse error at 2: cannot read 1 bytes from vector");

        // more test cases for MessagePack
        for (auto b :
                {
                    0x81, 0x82, 0x83, 0x84, 0x85, 0x86, 0x87, 0x88, 0x89, 0x8a, 0x8b, 0x8c, 0x8d, 0x8e, 0x8f, // fixmap
                    0x91, 0x92, 0x93, 0x94, 0x95, 0x96, 0x97, 0x98, 0x99, 0x9a, 0x9b, 0x9c, 0x9d, 0x9e, 0x9f, // fixarray
                    0xa1, 0xa2, 0xa3, 0xa4, 0xa5, 0xa6, 0xa7, 0xa8, 0xa9, 0xaa, 0xab, 0xac, 0xad, 0xae, 0xaf, // fixstr
                    0xb0, 0xb1, 0xb2, 0xb3, 0xb4, 0xb5, 0xb6, 0xb7, 0xb8, 0xb9, 0xba, 0xbb, 0xbc, 0xbd, 0xbe, 0xbf
                })
        {
            std::vector<uint8_t> vec(1, static_cast<uint8_t>(b));
            CHECK_THROWS_AS(json::from_msgpack(vec), json::parse_error);
        }

        // more test cases for CBOR
        for (auto b :
                {
                    0x61, 0x62, 0x63, 0x64, 0x65, 0x66, 0x67, 0x68, 0x69, 0x6a, 0x6b, 0x6c, 0x6d, 0x6e, 0x6f,
                    0x70, 0x71, 0x72, 0x73, 0x74, 0x75, 0x76, 0x77, // UTF-8 string
                    0x81, 0x82, 0x83, 0x84, 0x85, 0x86, 0x87, 0x88, 0x89, 0x8a, 0x8b, 0x8c, 0x8d, 0x8e, 0x8f,
                    0x90, 0x91, 0x92, 0x93, 0x94, 0x95, 0x96, 0x97, // array
                    0xa1, 0xa2, 0xa3, 0xa4, 0xa5, 0xa6, 0xa7, 0xa8, 0xa9, 0xaa, 0xab, 0xac, 0xad, 0xae, 0xaf,
                    0xb0, 0xb1, 0xb2, 0xb3, 0xb4, 0xb5, 0xb6, 0xb7 // map
                })
        {
            std::vector<uint8_t> vec(1, static_cast<uint8_t>(b));
            CHECK_THROWS_AS(json::from_cbor(vec), json::parse_error);
        }

        // special case: empty input
        std::vector<uint8_t> vec2;
        CHECK_THROWS_AS(json::from_cbor(vec2), json::parse_error);
        CHECK_THROWS_WITH(json::from_cbor(vec2),
                          "[json.exception.parse_error.110] parse error at 1: cannot read 1 bytes from vector");
        CHECK_THROWS_AS(json::from_msgpack(vec2), json::parse_error);
        CHECK_THROWS_WITH(json::from_msgpack(vec2),
                          "[json.exception.parse_error.110] parse error at 1: cannot read 1 bytes from vector");
    }

    SECTION("issue #411 - Heap-buffer-overflow (OSS-Fuzz issue 366)")
    {
        // original test case: empty UTF-8 string (indefinite length)
        std::vector<uint8_t> vec1 {0x7f};
        CHECK_THROWS_AS(json::from_cbor(vec1), json::parse_error);
        CHECK_THROWS_WITH(json::from_cbor(vec1),
                          "[json.exception.parse_error.110] parse error at 2: cannot read 1 bytes from vector");

        // related test case: empty array (indefinite length)
        std::vector<uint8_t> vec2 {0x9f};
        CHECK_THROWS_AS(json::from_cbor(vec2), json::parse_error);
        CHECK_THROWS_WITH(json::from_cbor(vec2),
                          "[json.exception.parse_error.110] parse error at 2: cannot read 1 bytes from vector");

        // related test case: empty map (indefinite length)
        std::vector<uint8_t> vec3 {0xbf};
        CHECK_THROWS_AS(json::from_cbor(vec3), json::parse_error);
        CHECK_THROWS_WITH(json::from_cbor(vec3),
                          "[json.exception.parse_error.110] parse error at 2: cannot read 1 bytes from vector");
    }

    SECTION("issue #412 - Heap-buffer-overflow (OSS-Fuzz issue 367)")
    {
        // original test case
        std::vector<uint8_t> vec
        {
            0xab, 0x98, 0x98, 0x98, 0x98, 0x98, 0x98, 0x98,
            0x98, 0x98, 0x98, 0x98, 0x98, 0x00, 0x00, 0x00,
            0x60, 0xab, 0x98, 0x98, 0x98, 0x98, 0x98, 0x98,
            0x98, 0x98, 0x98, 0x98, 0x98, 0x00, 0x00, 0x00,
            0x60, 0x60, 0x60, 0x60, 0x60, 0x60, 0x60, 0x60,
            0x60, 0x60, 0x60, 0x60, 0x60, 0x60, 0x60, 0x60,
            0x60, 0x60, 0x60, 0x60, 0x60, 0x60, 0x60, 0x60,
            0x60, 0x60, 0x60, 0x60, 0x60, 0x60, 0x60, 0x60,
            0x60, 0x60, 0x60, 0x60, 0x60, 0x60, 0x60, 0x60,
            0x60, 0x60, 0x60, 0x60, 0x60, 0x60, 0x60, 0x60,
            0x60, 0x60, 0x60, 0x60, 0x60, 0x60, 0xa0, 0x9f,
            0x9f, 0x97, 0x60, 0x60, 0x60, 0x60, 0x60, 0x60,
            0x60, 0x60, 0x60, 0x60, 0x60, 0x60, 0x60, 0x60,
            0x60, 0x60, 0x60, 0x60, 0x60, 0x60, 0x60, 0x60,
            0x60, 0x60, 0x60, 0x60, 0x60, 0x60, 0x60, 0x60,
            0x60, 0x60, 0x60, 0x60, 0x60, 0x60, 0x60, 0x60,
            0x60, 0x60, 0x60, 0x60, 0x60, 0x60, 0x60, 0x60
        };
        CHECK_THROWS_AS(json::from_cbor(vec), json::parse_error);
        CHECK_THROWS_WITH(json::from_cbor(vec),
                          "[json.exception.parse_error.110] parse error at 137: cannot read 1 bytes from vector");

        // related test case: nonempty UTF-8 string (indefinite length)
        std::vector<uint8_t> vec1 {0x7f, 0x61, 0x61};
        CHECK_THROWS_AS(json::from_cbor(vec1), json::parse_error);
        CHECK_THROWS_WITH(json::from_cbor(vec1),
                          "[json.exception.parse_error.110] parse error at 4: cannot read 1 bytes from vector");

        // related test case: nonempty array (indefinite length)
        std::vector<uint8_t> vec2 {0x9f, 0x01};
        CHECK_THROWS_AS(json::from_cbor(vec2), json::parse_error);
        CHECK_THROWS_WITH(json::from_cbor(vec2),
                          "[json.exception.parse_error.110] parse error at 3: cannot read 1 bytes from vector");

        // related test case: nonempty map (indefinite length)
        std::vector<uint8_t> vec3 {0xbf, 0x61, 0x61, 0x01};
        CHECK_THROWS_AS(json::from_cbor(vec3), json::parse_error);
        CHECK_THROWS_WITH(json::from_cbor(vec3),
                          "[json.exception.parse_error.110] parse error at 5: cannot read 1 bytes from vector");
    }

    SECTION("issue #414 - compare with literal 0)")
    {
#define CHECK_TYPE(v) \
    CHECK((json(v) == v));\
    CHECK((v == json(v)));\
    CHECK_FALSE((json(v) != v));\
    CHECK_FALSE((v != json(v)));

        CHECK_TYPE(nullptr);
        CHECK_TYPE(0);
        CHECK_TYPE(0u);
        CHECK_TYPE(0L);
        CHECK_TYPE(0.0);
        CHECK_TYPE("");

#undef CHECK_TYPE
    }

    SECTION("issue #416 - Use-of-uninitialized-value (OSS-Fuzz issue 377)")
    {
        // original test case
        std::vector<uint8_t> vec1
        {
            0x94, 0xfa, 0xfa, 0xfa, 0xfa, 0xfa, 0xfa, 0xfa,
            0x3a, 0x96, 0x96, 0xb4, 0xb4, 0xb4, 0xb4, 0xb4,
            0xb4, 0xb4, 0xb4, 0xb4, 0xb4, 0xb4, 0xb4, 0x71,
            0xb4, 0xb4, 0xfa, 0xfa, 0xfa, 0xfa, 0xfa, 0x3a,
            0x96, 0x96, 0xb4, 0xb4, 0xfa, 0x94, 0x94, 0x61,
            0x61, 0x61, 0x61, 0x61, 0x61, 0x61, 0x61, 0xfa
        };
        CHECK_THROWS_AS(json::from_cbor(vec1), json::parse_error);
        CHECK_THROWS_WITH(json::from_cbor(vec1),
                          "[json.exception.parse_error.110] parse error at 49: cannot read 4 bytes from vector");

        // related test case: double-precision
        std::vector<uint8_t> vec2
        {
            0x94, 0xfa, 0xfa, 0xfa, 0xfa, 0xfa, 0xfa, 0xfa,
            0x3a, 0x96, 0x96, 0xb4, 0xb4, 0xb4, 0xb4, 0xb4,
            0xb4, 0xb4, 0xb4, 0xb4, 0xb4, 0xb4, 0xb4, 0x71,
            0xb4, 0xb4, 0xfa, 0xfa, 0xfa, 0xfa, 0xfa, 0x3a,
            0x96, 0x96, 0xb4, 0xb4, 0xfa, 0x94, 0x94, 0x61,
            0x61, 0x61, 0x61, 0x61, 0x61, 0x61, 0x61, 0xfb
        };
        CHECK_THROWS_AS(json::from_cbor(vec2), json::parse_error);
        CHECK_THROWS_WITH(json::from_cbor(vec2),
                          "[json.exception.parse_error.110] parse error at 49: cannot read 8 bytes from vector");
    }

    SECTION("issue #452 - Heap-buffer-overflow (OSS-Fuzz issue 585)")
    {
        std::vector<uint8_t> vec = {'-', '0', '1', '2', '2', '7', '4'};
        CHECK_THROWS_AS(json::parse(vec), json::parse_error);
    }

    SECTION("issue #454 - doubles are printed as integers")
    {
        json j = R"({"bool_value":true,"double_value":2.0,"int_value":10,"level1":{"list_value":[3,"hi",false],"tmp":5.0},"string_value":"hello"})"_json;
        CHECK(j["double_value"].is_number_float());
    }

    SECTION("issue #465 - roundtrip error while parsing 1000000000000000010E5")
    {
        json j1 = json::parse("1000000000000000010E5");
        std::string s1 = j1.dump();
        json j2 = json::parse(s1);
        std::string s2 = j2.dump();
        CHECK(s1 == s2);
    }

    SECTION("issue #473 - inconsistent behavior in conversion to array type")
    {
        json j_array = {1, 2, 3, 4};
        json j_number = 42;
        json j_null = nullptr;

        SECTION("std::vector")
        {
            auto create = [](const json & j)
            {
                std::vector<int> v = j;
            };

            CHECK_NOTHROW(create(j_array));
            CHECK_THROWS_AS(create(j_number), json::type_error);
            CHECK_THROWS_WITH(create(j_number), "[json.exception.type_error.302] type must be array, but is number");
            CHECK_THROWS_AS(create(j_null), json::type_error);
            CHECK_THROWS_WITH(create(j_null), "[json.exception.type_error.302] type must be array, but is null");
        }

        SECTION("std::list")
        {
            auto create = [](const json & j)
            {
                std::list<int> v = j;
            };

            CHECK_NOTHROW(create(j_array));
            CHECK_THROWS_AS(create(j_number), json::type_error);
            CHECK_THROWS_WITH(create(j_number), "[json.exception.type_error.302] type must be array, but is number");
            CHECK_THROWS_AS(create(j_null), json::type_error);
            CHECK_THROWS_WITH(create(j_null), "[json.exception.type_error.302] type must be array, but is null");
        }

        SECTION("std::forward_list")
        {
            auto create = [](const json & j)
            {
                std::forward_list<int> v = j;
            };

            CHECK_NOTHROW(create(j_array));
            CHECK_THROWS_AS(create(j_number), json::type_error);
            CHECK_THROWS_WITH(create(j_number), "[json.exception.type_error.302] type must be array, but is number");
            CHECK_THROWS_AS(create(j_null), json::type_error);
            CHECK_THROWS_WITH(create(j_null), "[json.exception.type_error.302] type must be array, but is null");
        }
    }

    SECTION("issue #486 - json::value_t can't be a map's key type in VC++ 2015")
    {
        // the code below must compile with MSVC
        std::map<json::value_t, std::string> jsonTypes ;
        jsonTypes[json::value_t::array] = "array";
    }

    SECTION("issue #494 - conversion from vector<bool> to json fails to build")
    {
        std::vector<bool> boolVector = {false, true, false, false};
        json j;
        j["bool_vector"] = boolVector;

        CHECK(j["bool_vector"].dump() == "[false,true,false,false]");
    }

<<<<<<< HEAD
    SECTION("issue #495 - fill_line_buffer incorrectly tests m_stream for eof but not fail or bad bits")
    {
        SECTION("setting failbit")
        {
            std::stringstream ss;
            ss << "[1,2,3\n,4,5]";

            json::lexer l(ss);

            CHECK(l.m_line_buffer == "[1,2,3\n");

            l.m_stream->setstate(std::ios_base::failbit);

            CHECK_THROWS_AS(l.fill_line_buffer(), std::invalid_argument);
        }

        SECTION("setting badbit")
        {
            std::stringstream ss;
            ss << "[1,2,3\n,4,5]";

            json::lexer l(ss);

            CHECK(l.m_line_buffer == "[1,2,3\n");

            l.m_stream->setstate(std::ios_base::badbit);

            CHECK_THROWS_AS(l.fill_line_buffer(), std::invalid_argument);
        }
=======
    SECTION("issue #504 - assertion error (OSS-Fuzz 856)")
    {
        std::vector<uint8_t> vec1 = {0xf9, 0xff, 0xff, 0x4a, 0x3a, 0xff, 0xff, 0xff, 0xff, 0xff, 0xff, 0xff, 0xff, 0x01, 0x37, 0x02, 0x38};
        json j1 = json::from_cbor(vec1);

        // step 2: round trip
        std::vector<uint8_t> vec2 = json::to_cbor(j1);

        // parse serialization
        json j2 = json::from_cbor(vec2);

        // NaN is dumped to "null"
        CHECK(j2.is_number_float());
        CHECK(std::isnan(j2.get<json::number_float_t>()));
        CHECK(j2.dump() == "null");

        // check if serializations match
        CHECK(json::to_cbor(j2) == vec2);
>>>>>>> 95474e42
    }
}<|MERGE_RESOLUTION|>--- conflicted
+++ resolved
@@ -911,7 +911,6 @@
         CHECK(j["bool_vector"].dump() == "[false,true,false,false]");
     }
 
-<<<<<<< HEAD
     SECTION("issue #495 - fill_line_buffer incorrectly tests m_stream for eof but not fail or bad bits")
     {
         SECTION("setting failbit")
@@ -941,7 +940,8 @@
 
             CHECK_THROWS_AS(l.fill_line_buffer(), std::invalid_argument);
         }
-=======
+    }
+
     SECTION("issue #504 - assertion error (OSS-Fuzz 856)")
     {
         std::vector<uint8_t> vec1 = {0xf9, 0xff, 0xff, 0x4a, 0x3a, 0xff, 0xff, 0xff, 0xff, 0xff, 0xff, 0xff, 0xff, 0x01, 0x37, 0x02, 0x38};
@@ -960,6 +960,5 @@
 
         // check if serializations match
         CHECK(json::to_cbor(j2) == vec2);
->>>>>>> 95474e42
     }
 }