--- conflicted
+++ resolved
@@ -7898,24 +7898,10 @@
             // no stream is used or end of file is reached
             if (m_stream == nullptr or m_stream->eof())
             {
-<<<<<<< HEAD
                 // m_start may or may not be pointing into m_line_buffer at
                 // this point. We trust the standand library to do the right
                 // thing. See http://stackoverflow.com/q/28142011/266378
                 m_line_buffer.assign(m_start, m_limit);
-=======
-                // skip this part if we are already using the line buffer
-                if (m_start != reinterpret_cast<const lexer_char_t*>(m_line_buffer.data()))
-                {
-                    // copy unprocessed characters to line buffer
-                    m_line_buffer.clear();
-                    for (m_cursor = m_start; m_cursor != m_limit; ++m_cursor)
-                    {
-                        assert(m_cursor != nullptr);
-                        m_line_buffer.append(1, static_cast<const char>(*m_cursor));
-                    }
-                }
->>>>>>> a791af30
 
                 // append n characters to make sure that there is sufficient
                 // space between m_cursor and m_limit
